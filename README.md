--- conflicted
+++ resolved
@@ -126,21 +126,13 @@
 
 ## Requirements
 
-<<<<<<< HEAD
-Python (3.7, 3.8, 3.9, 3.10 or 3.11); git
-=======
 - Linux or MacOS
 - Git
-- Python (3.7, 3.8, 3.9 or 3.10)
->>>>>>> 81e30125
+- Python (3.7, 3.8, 3.9, 3.10 or 3.11)
 
   > Python 3.6 is not tested automatically but should work. Make sure you have the latest version of pip installed (`pip install -U pip`), and may need Rust installed for the [cryptography library](https://github.com/pyca/cryptography/blob/main/docs/installation.rst).
 
-<<<<<<< HEAD
-Optional: docker or podman
-=======
-- Optional: Docker
->>>>>>> 81e30125
+Optional: Docker or Podman
 
 ## Shell autocomplete
 
