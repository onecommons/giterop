--- conflicted
+++ resolved
@@ -104,8 +104,6 @@
         verbose = detect_verbose_level(log_level)
         assert verbose == expected
 
-
-<<<<<<< HEAD
 class TestSensitiveFilter:
     not_important_args = {
         "name": "xxx",
@@ -141,7 +139,7 @@
         assert (
             record.getMessage() == "This should {'also': 'work', 'not': '<<REDACTED>>'}"
         )
-=======
+
 class TestColorHandler:
     def test_exception_is_printed(self, caplog):
         log = logging.getLogger("test_exception_is_printed")
@@ -152,4 +150,3 @@
             log.error("I caught an error: %s", e, exc_info=True)
 
         assert "Traceback (most recent call last):" in caplog.text
->>>>>>> 329fc8fe
