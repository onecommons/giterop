<<<<<<< HEAD
from subprocess import TimeoutExpired

import pytest

from unfurl.configurator import Status
from unfurl.configurators.shell import ShellConfigurator
from unfurl.job import JobOptions, Runner
from unfurl.yamlmanifest import YamlManifest


class TestShellConfigurator:
    def test_shell(self):
        """
        test that runner figures out the proper tasks to run
        """
        runner = Runner(YamlManifest(ENSEMBLE_GENERAL))

        job = runner.run(JobOptions(instance="test1"))

        assert len(job.workDone) == 1, job.workDone
        assert (
            runner.manifest.getRootResource().findResource("test1").attributes["stdout"]
            == "helloworld"
        )
        assert not job.unexpectedAbort, job.unexpectedAbort.getStackTrace()

    def test_timeout(self):
        configurator = ShellConfigurator(None)

        err = configurator.runProcess(cmd="sleep 42", timeout=1)

        assert isinstance(err, TimeoutExpired)


class TestDryRun:
    @pytest.mark.parametrize(
        "command,dryrun",
        [
            ["command: 'echo hello world'", ""],
            [
                "command: 'echo hello world'",
                "dryrun: '--use-dry-run'",
            ],
            [
                "command: 'echo hello world %dryrun%'",
                "dryrun: '--use-dry-run'",
            ],
            [
                "command:\n" "        - echo\n" "        - hello world",
                "dryrun: '--use-dry-run'",
            ],
            [
                "command:\n"
                "        - echo\n"
                "        - hello world\n"
                "        - '%dryrun%'",
                "dryrun: '--use-dry-run'",
            ],
        ],
    )
    def test_run_without_dry_run(self, command, dryrun):
        ensemble = ENSEMBLE_DRY_RUN.format(command=command, dryrun=dryrun)
        runner = Runner(YamlManifest(ensemble))

        job = runner.run(JobOptions(instance="test_node", dryrun=False))

        assert job.status == Status.ok
        task = list(job.workDone.values())[0]
        cmd = task.result.result["cmd"].strip()
        assert cmd == "echo hello world"

    @pytest.mark.parametrize(
        "command,dryrun",
        [
            [
                "command: 'echo hello world'",
                "dryrun: '--use-dry-run'",
            ],
            [
                "command: 'echo hello world %dryrun%'",
                "dryrun: '--use-dry-run'",
            ],
            [
                "command:\n" "        - echo\n" "        - hello world",
                "dryrun: '--use-dry-run'",
            ],
            [
                "command:\n"
                "        - echo\n"
                "        - hello world\n"
                "        - '%dryrun%'",
                "dryrun: '--use-dry-run'",
            ],
        ],
    )
    def test_run_with_dry_run(self, command, dryrun):
        ensemble = ENSEMBLE_DRY_RUN.format(command=command, dryrun=dryrun)
        runner = Runner(YamlManifest(ensemble))

        job = runner.run(JobOptions(instance="test_node", dryrun=True))

        assert job.status == Status.ok
        task = list(job.workDone.values())[0]
        cmd = task.result.result["cmd"].strip()
        assert cmd == "echo hello world --use-dry-run"

    def test_error_if_dry_run_not_defined_for_task(self):
        ensemble = ENSEMBLE_DRY_RUN.format(
            command="command: echo hello world", dryrun=""
        )
        runner = Runner(YamlManifest(ensemble))

        job = runner.run(JobOptions(instance="test_node", dryrun=True))

        task = list(job.workDone.values())[0]
        assert job.status == Status.error
        assert task.result.result == "could not run: dry run not supported"


ENSEMBLE_GENERAL = """
apiVersion: unfurl/v1alpha1
kind: Ensemble
configurations:
  create:
    implementation:
      className: unfurl.configurators.shell.ShellConfigurator
      environment:
        FOO: "{{inputs.foo}}"
    inputs:
       # test that self-references works in jinja2 templates
       command: "echo ${{inputs.envvar}}"
       timeout: 9999
       foo:     helloworld
       envvar:  FOO
       resultTemplate: |
         - name: SELF
           attributes:
             stdout: "{{ stdout | trim }}"
spec:
  service_template:
    topology_template:
      node_templates:
        test1:
          type: tosca.nodes.Root
          interfaces:
            Standard:
              +/configurations:
"""

ENSEMBLE_DRY_RUN = """
apiVersion: unfurl/v1alpha1
kind: Ensemble
configurations:
  create:
    implementation:
      className: unfurl.configurators.shell.ShellConfigurator
    inputs:
      {command}
      {dryrun}
spec:
  service_template:
    topology_template:
      node_templates:
        test_node:
          type: tosca.nodes.Root
          interfaces:
            Standard:
              +/configurations:
"""
=======
import os
import unittest

from unfurl.job import JobOptions, Runner
from unfurl.yamlmanifest import YamlManifest


class ShellConfiguratorTest(unittest.TestCase):
    def setUp(self):
        path = os.path.join(
            os.path.dirname(__file__), "examples", "shell-ensemble.yaml"
        )
        with open(path) as f:
            self.manifest = f.read()

    def test_shell(self):
        """
        test that runner figures out the proper tasks to run
        """
        runner = Runner(YamlManifest(self.manifest))

        run1 = runner.run(JobOptions(instance="test1"))
        assert len(run1.workDone) == 1, run1.workDone
        self.assertEqual(
            runner.manifest.getRootResource()
            .findResource("test1")
            .attributes["stdout"],
            "helloworld",
        )
        assert not run1.unexpectedAbort, run1.unexpectedAbort.getStackTrace()
>>>>>>> 4ec19ce0
<|MERGE_RESOLUTION|>--- conflicted
+++ resolved
@@ -1,4 +1,4 @@
-<<<<<<< HEAD
+import os
 from subprocess import TimeoutExpired
 
 import pytest
@@ -10,11 +10,18 @@
 
 
 class TestShellConfigurator:
+    def setUp(self):
+        path = os.path.join(
+            os.path.dirname(__file__), "examples", "shell-ensemble.yaml"
+        )
+        with open(path) as f:
+            self.ensemble = f.read()
+
     def test_shell(self):
         """
         test that runner figures out the proper tasks to run
         """
-        runner = Runner(YamlManifest(ENSEMBLE_GENERAL))
+        runner = Runner(YamlManifest(self.ensemble))
 
         job = runner.run(JobOptions(instance="test1"))
 
@@ -118,36 +125,6 @@
         assert task.result.result == "could not run: dry run not supported"
 
 
-ENSEMBLE_GENERAL = """
-apiVersion: unfurl/v1alpha1
-kind: Ensemble
-configurations:
-  create:
-    implementation:
-      className: unfurl.configurators.shell.ShellConfigurator
-      environment:
-        FOO: "{{inputs.foo}}"
-    inputs:
-       # test that self-references works in jinja2 templates
-       command: "echo ${{inputs.envvar}}"
-       timeout: 9999
-       foo:     helloworld
-       envvar:  FOO
-       resultTemplate: |
-         - name: SELF
-           attributes:
-             stdout: "{{ stdout | trim }}"
-spec:
-  service_template:
-    topology_template:
-      node_templates:
-        test1:
-          type: tosca.nodes.Root
-          interfaces:
-            Standard:
-              +/configurations:
-"""
-
 ENSEMBLE_DRY_RUN = """
 apiVersion: unfurl/v1alpha1
 kind: Ensemble
@@ -167,36 +144,4 @@
           interfaces:
             Standard:
               +/configurations:
-"""
-=======
-import os
-import unittest
-
-from unfurl.job import JobOptions, Runner
-from unfurl.yamlmanifest import YamlManifest
-
-
-class ShellConfiguratorTest(unittest.TestCase):
-    def setUp(self):
-        path = os.path.join(
-            os.path.dirname(__file__), "examples", "shell-ensemble.yaml"
-        )
-        with open(path) as f:
-            self.manifest = f.read()
-
-    def test_shell(self):
-        """
-        test that runner figures out the proper tasks to run
-        """
-        runner = Runner(YamlManifest(self.manifest))
-
-        run1 = runner.run(JobOptions(instance="test1"))
-        assert len(run1.workDone) == 1, run1.workDone
-        self.assertEqual(
-            runner.manifest.getRootResource()
-            .findResource("test1")
-            .attributes["stdout"],
-            "helloworld",
-        )
-        assert not run1.unexpectedAbort, run1.unexpectedAbort.getStackTrace()
->>>>>>> 4ec19ce0
+"""