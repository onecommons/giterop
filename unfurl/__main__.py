--- conflicted
+++ resolved
@@ -780,11 +780,7 @@
 @commonJobOptions
 @deployFilterOptions
 @jobControlOptions
-<<<<<<< HEAD
-def deploy(ctx, ensemble: Optional[str]=None, **options):
-=======
 def deploy(ctx: Context, ensemble: Optional[str] = None, **options):
->>>>>>> aa173560
     """
     Deploy the given ensemble
     """
