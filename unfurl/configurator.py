--- conflicted
+++ resolved
@@ -984,13 +984,8 @@
         self.target = target
 
     @property
-<<<<<<< HEAD
-    def local_status(self)-> Status:
-        if self.target and self.target is not self.target.root:
-=======
-    def local_status(self):
+    def local_status(self) -> Status:
         if self.target and self.target is not self.target.root and not self.target.is_computed():
->>>>>>> 371ee963
             # (only care about local status of instances with live attribute, not their full operational status)
             # (reduces circular dependencies)
             return self.target.local_status  # type: ignore  # mypy has trouble with @property calls
