--- conflicted
+++ resolved
@@ -16,7 +16,7 @@
             if: $connections::K8sCluster::api_server
             then:
               if: "{{ '//' in '$connections::K8sCluster::api_server' | eval }}"
-              then: 
+              then:
                 eval: $connections::K8sCluster::api_server
               else: "{{ '$connections::K8sCluster::protocol' | eval }}://{{ '$connections::K8sCluster::api_server' | eval }}"
             else: null
@@ -145,13 +145,9 @@
               command:
                 eval:
                   template: >-
-                    helm {{inputs.helmcmd}} {{inputs.release_name}} {{inputs.chart }} -o json 
+                    helm {{inputs.helmcmd}} {{inputs.release_name}} {{inputs.chart }} -o json
                       {% if SELF.namespace %}--namespace {{ SELF.namespace }}{% endif %}
-<<<<<<< HEAD
                       {%if lookup('env', 'KUBE_INSECURE') %}
-=======
-                      {% if connections.K8sCluster.insecure | default(false) %}
->>>>>>> a38445e2
                       --kube-insecure-skip-tls-verify
                       {% endif %}
                       {% if inputs.chart_values | default('', true) %}
@@ -223,7 +219,7 @@
               command:
                 eval:
                   template: >-
-                    helm uninstall {{ "release_name" | eval }} 
+                    helm uninstall {{ "release_name" | eval }}
                       {% if SELF.namespace %}--namespace {{ SELF.namespace }}{% endif %}
                       {% if task.verbose > 0 %}--debug{%endif%}
                       {% if task.timeout %}--timeout {{task.timeout}}{%endif%}
