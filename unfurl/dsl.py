# Copyright (c) 2023 Adam Souzis
# SPDX-License-Identifier: MIT
"""
Binding between Unfurl's runtime and the TOSCA Python DSL.
"""
#  We need a way to map class and templates in defined in the Python DSL to the instances
#  created when running a job and have the DSL objects reflect those values.
#
# Design constraints

# * class and template may exist for types and templates defined in yaml but haven't been loaded
# * tosca names don't necessarily map to a module
# * untrusted python code needs to be partitioned so definitions don't intermingle
# * we only need to register class and template when running jobs (which requires trust)
# * util.register_class is global so will not be partitioned but is only used when running jobs (which requires trust)

# Implementation

# * don't register types and templates in safe mode
# * template names need to be per module (assumes module maps to a topology)
# * instead of register configurator class just generate key that maps to function on the "class: module:class.method"
# * ConfiguratorSpec.create() uses that key to create a DslMethodConfigurator
# * use the same mechanism to enable calling methods on objs and expose that as a "computed" expression function.
# * TODO? special case tosca and unfurl packages to load modules as needed

import functools
import inspect
import os
from pathlib import Path
import importlib
import pprint
import re
import types
from typing import (
    Any,
    Callable,
    Dict,
    Generic,
    List,
    MutableMapping,
    MutableSequence,
    Optional,
    Type,
    TypeVar,
    Union,
    cast,
    TYPE_CHECKING,
    Tuple,
)

import tosca
from tosca import InstanceProxy, ToscaType, DataType, ToscaFieldType, TypeInfo
import tosca.loader
from tosca._tosca import (
    _Tosca_Field,
    _ToscaType,
    global_state,
    FieldProjection,
    _Ref,
    _BaseDataType,
    _get_field_from_prop_ref,
    _get_expr_prefix,
)
from toscaparser.elements.portspectype import PortSpec
from toscaparser.nodetemplate import NodeTemplate
from .logs import getLogger
from .eval import RefContext, set_eval_func, Ref
from .result import Results, ResultsItem, ResultsMap, CollectionProxy
from .runtime import EntityInstance, NodeInstance, RelationshipInstance
from .spec import EntitySpec, NodeSpec, RelationshipSpec
from .repo import RepoView
from .util import UnfurlError, check_class_registry, get_base_dir, register_class
from tosca.python2yaml import python_src_to_yaml_obj, WritePolicy, PythonToYaml
from unfurl.configurator import Configurator, TaskView
import sys
import toscaparser.capabilities
from toscaparser.entity_template import EntityTemplate
from toscaparser.nodetemplate import NodeTemplate
from unfurl.yamlmanifest import YamlManifest

if TYPE_CHECKING:
    from .yamlloader import ImportResolver
    from .job import Runner

logger = getLogger("unfurl")

_N = TypeVar("_N", bound=tosca.Namespace)


<<<<<<< HEAD
def runtime_test(namespace: Type[_N]) -> _N:
    return create_runner(namespace)[0]

def create_runner(namespace: Type[_N]) -> Tuple[_N, "Runner"]:
    from .job import Runner

    converter = PythonToYaml(namespace.get_defs())
    doc = converter.module2yaml(True)
    # pprint.pprint(doc)
    config = dict(
        apiVersion="unfurl/v1alpha1", kind="Ensemble", spec=dict(service_template=doc)
    )
    manifest = YamlManifest(config)
    assert manifest.rootResource
    # a plan is needed to create the instances
    runner = Runner(manifest)
    job = runner.static_plan()
    assert manifest.rootResource.attributeManager
    # make sure we share the change_count
    ctx = manifest.rootResource.attributeManager._get_context(manifest.rootResource)
    clone = namespace()
    node_templates = {
        t._name: (python_name, t)
        for python_name, t in namespace.get_defs().items()
        if isinstance(t, tosca.NodeType)
    }
    count = 0
    for r in manifest.rootResource.get_self_and_descendants():
        if r.name in node_templates:
            python_name, t = node_templates[r.name]
            proxy = proxy_instance(r, t.__class__, ctx)
            assert proxy._obj is t  # make sure it found this template
            setattr(clone, python_name, proxy)
            count += 1
    assert count == len(node_templates), f"{count}, {len(node_templates)}"
    assert tosca.global_state.mode == "runtime"
    tosca.global_state.context = ctx
    return clone, runner


=======
>>>>>>> 8635be34
def convert_to_yaml(
    import_resolver: "ImportResolver",
    contents: str,
    path: str,
    repo_view: Optional[RepoView],
    base_dir: str,
) -> dict:
    from .yamlloader import yaml_dict_type

    namespace: Dict[str, Any] = {}
    logger.trace(
        f"converting Python to YAML: {path} {'in ' + repo_view.repository.name if repo_view and repo_view.repository else ''} (base: {base_dir})"
    )
    if repo_view and repo_view.repository:
        if repo_view.repo:
            root_path = repo_view.working_dir
        else:
            root_path = base_dir
        package_path = Path(get_base_dir(path)).relative_to(root_path)
        relpath = str(package_path).strip("/").replace("/", ".")
        if repo_view.repository.name == "unfurl":
            package = "unfurl."
        else:
            name = re.sub(r"\W", "_", repo_view.repository.name)
            assert name.isidentifier(), name
            package = "tosca_repositories." + name
    else:
        package_path = Path(get_base_dir(path)).relative_to(base_dir)
        relpath = str(package_path).replace("/", ".").strip(".")
        package = "service_template"
    if relpath:
        package += "." + relpath
    if import_resolver.manifest.modules is None:
        import_resolver.manifest.modules = {}
    safe_mode = import_resolver.get_safe_mode()
    write_policy = WritePolicy[os.getenv("UNFURL_OVERWRITE_POLICY") or "never"]
    module_name = package + "." + Path(path).stem
    tosca.loader.install(import_resolver, base_dir)
    if os.getenv("UNFURL_TEST_SAFE_LOADER") == "never":
        safe_mode = False
    yaml_src = python_src_to_yaml_obj(
        contents,
        namespace,
        base_dir,
        module_name,
        # can't use readonly yaml since we might write out yaml files with it
        yaml_dict_type(False),
        safe_mode,
        import_resolver.manifest.modules if safe_mode else sys.modules,
        write_policy,
        import_resolver,
    )
    if os.getenv("UNFURL_TEST_PRINT_YAML_SRC"):
        logger.debug("converted %s to:\n%s", path, pprint.pformat(yaml_src), extra=dict(truncate=0))
    return yaml_src


def find_template(template: EntitySpec) -> Optional[ToscaType]:
    if isinstance(template, NodeSpec):
        section = "node_templates"
    elif isinstance(template, RelationshipSpec):
        section = "relationship_templates"
    else:
        return None
    metadata = template.toscaEntityTemplate.entity_tpl.get("metadata")
    module_name = metadata and metadata.get("module")
    if module_name and ToscaType._all_templates:
        return ToscaType._all_templates[section].get((module_name, template.name))  # type: ignore
    return None


def proxy_instance(instance, cls: Type[_ToscaType], context: RefContext):
    if instance.proxy:
        # XXX make sure existing proxy context matches context argument
        return instance.proxy
    obj = find_template(instance.template)
    if obj:
        found_cls: Optional[Type[_ToscaType]] = obj.__class__
    else:
        # if target is subtype of cls, use the subtype
        found_cls = cls._all_types.get(instance.template.type)

    proxy = get_proxy_class(found_cls or cls)(instance, obj, context)
    instance.proxy = proxy
    return proxy


class DslMethodConfigurator(Configurator):
    def __init__(self, cls: Type[ToscaType], func: Callable, action: str):
        self.cls = cls
        self.func = func
        self.action = action
        self.configurator: Optional[Configurator] = None

    def render(self, task: TaskView) -> Any:
        if self.action == "render":
            obj = proxy_instance(task.target, self.cls, task.inputs.context)
            result = obj._invoke(self.func)
            if isinstance(result, Configurator):
                self.configurator = result
                # configurators rely on task.inputs, so update them
                task.inputs.update(result.inputs)
                # task.inputs get reset after render phase
                # so we need to set configSpec.inputs too in order to preserve them for run()
                task.configSpec.inputs.update(result.inputs)
                return self.configurator.render(task)
            else:
                assert callable(result), result
                self.func = result
        return super().render(task)

    def _is_generator(self):
        # Note: this needs to called after configurator is set in render()
        if self.configurator:
            return self.configurator._is_generator()
        return inspect.isgeneratorfunction(self.func)

    def run(self, task):
        if self.configurator:
            return self.configurator.run(task)
        obj = proxy_instance(task.target, self.cls, task.inputs.context)
        return obj._invoke(self.func, task)

    def can_dry_run(self, task):
        if self.configurator:
            return self.configurator.can_dry_run(task)
        return False

def eval_computed(arg, ctx):
    """
    eval:
       computed: mod:class.computed_property
    """
    module_name, sep, qualname = arg.partition(":")
    module = importlib.import_module(module_name)
    cls_name, sep, func_name = qualname.rpartition(".")
    cls = getattr(module, cls_name)
    func = getattr(cls, func_name)
    proxy = proxy_instance(ctx.currentResource, cls, ctx)
    return proxy._invoke(func)


set_eval_func("computed", eval_computed)


class ProxyCollection(CollectionProxy):
    """
    For proxying lists and maps set on a ToscaType template to a value usable by the runtime.
    It will create proxies of Tosca datatypes on demand.
    """
    def __init__(self, collection, type_info: tosca.TypeInfo):
        self._values = collection
        self._type_info = type_info
        self._cache: Dict[str, Any] = {}

    def __getitem__(self, key):
        if key in self._cache:
            return self._cache[key]
        val = self._values[key]
        prop_type = self._type_info.types[0]
        if issubclass(prop_type, tosca.DataType):
            proxy = get_proxy_class(prop_type, DataTypeProxyBase)(val)
            self._cache[key] = proxy
            return proxy
        return val

    def __setitem__(self, key, val):
        # unwrap proxied datatypes
        if isinstance(val, (DataTypeProxyBase, ProxyCollection)):
            self._cache[key] = val
            val = val._values
        else:
            if isinstance(val, tosca.ToscaObject):
                val = val.to_yaml(tosca.yaml_cls)
            self._cache.pop(key, None)
        self._values[key] = val

    def __delitem__(self, key):
        del self._values[key]
        self._cache.pop(key, None)

    def __len__(self):
        return len(self._values)

    def __getattr__(self, name):
        return getattr(self._values, name)


class ProxyMap(ProxyCollection, MutableMapping):
    def __iter__(self):
        return iter(self._values)


class ProxyList(ProxyCollection, MutableSequence):
    def insert(self, index, val):
        # unwrap proxied datatypes
        if isinstance(val, (DataTypeProxyBase, ProxyCollection)):
            val = val._values
        elif isinstance(val, tosca.ToscaObject):
            val = val.to_yaml(tosca.yaml_cls)
        self._values.insert(index, val)


def _proxy_prop(type_info: tosca.TypeInfo, value: Any):
    # converts a value set on an instance to one usable when globalstate.mode == "runtime"
    prop_type = type_info.types[0]
    if type_info.collection == dict:
        return ProxyMap(value, type_info)
    elif type_info.collection == list:
        return ProxyList(value, type_info)
    elif issubclass(prop_type, tosca.DataType):
        if isinstance(value, MutableMapping):
            return get_proxy_class(prop_type, DataTypeProxyBase)(value)
        elif isinstance(value, (type(None), prop_type)):
            return value
        else:
            raise TypeError(f"can't convert value to {prop_type}: {value}")
    elif not type_info.instance_check(value):
        raise TypeError(f"value is not type {prop_type}: {value}")
    return value


def _proxy_eval_result(
    value: Any, _context, Expected: Union[None, type, tosca.TypeInfo] = None
) -> Any:
    # convert a value obtained from an eval expression to one usable when globalstate.mode == "runtime"
    if isinstance(value, EntityInstance):
        if not Expected:
            ExpectedToscaType = tosca.ToscaType
        elif isinstance(Expected, tosca.TypeInfo):
            ExpectedToscaType = Expected.types[0]
        elif issubclass(Expected, tosca.ToscaType):
            ExpectedToscaType = Expected
        else:
            raise TypeError(f"expected value to be of type {Expected}")
        return proxy_instance(value, ExpectedToscaType, _context)
    elif Expected:
        if not isinstance(Expected, tosca.TypeInfo):
            Expected = tosca.pytype_to_tosca_type(Expected)
        return _proxy_prop(Expected, value)
    else:
        return value


PT = TypeVar("PT", bound="ToscaType")

T = TypeVar("T")


class Cache:
    def __init__(self, ctx: RefContext) -> None:
        self.context = ctx
        self._cache: Dict[str, ResultsItem] = {}

    def __getitem__(self, key) -> Any:
        item = self._cache[key]
        if item.last_computed < self.context.referenced.change_count:
            raise KeyError(key)
        return item.resolved

    def __setitem__(self, key, value):
        self._cache[key] = ResultsItem(value, seen=self.context.referenced.change_count)


class InstanceProxyBase(InstanceProxy, Generic[PT]):
    """
    Stand-in for a ToscaType template during runtime that proxy values from the instance.
    """

    _cls: Type[PT]

    def __init__(
        self, instance: EntityInstance, obj: Optional[PT], context: RefContext
    ):
        self._instance = instance
        # templates can have attributes assigned directly to it so see if we have the template
        self._obj = obj
        self._context = context.copy(instance)
        self._cache = Cache(self._context)
        # when calling into python code context won't have the basedir for the location of the code
        # (since its not imported as yaml). So set it now.
        if self._cls.__module__ == "builtins":
            path = __file__
        else:
            path = cast(str, sys.modules[self._cls.__module__].__file__)
        assert path
        self._context.base_dir = os.path.dirname(path)

    def _get_field(self, name):
        if self._obj:
            return self._obj.get_instance_field(name)
        else:
            return self._cls.__dataclass_fields__.get(name)

    def _invoke(self, func, *args):
        saved_context = global_state.context
        global_state.context = self._context.copy(self._instance.root)
        try:
            return func(self, *args)
        finally:
            global_state.context = saved_context

    def __str__(self):
        if self._obj:
            return str(self._obj)
        else:
            return self._cls.__str__(self)  # type: ignore

    def find_required_by(
        self,
        requirement: Union[str, FieldProjection],
        Expected: Optional[Type[tosca.NodeType]] = None,
    ) -> tosca.NodeType:
        """
        Runtime version of NodeType (and RelationshipType)'s find_required_by, executes the eval expression returned by that method.
        """
        ref = cast(Type[tosca.NodeType], self._obj or self._cls).find_required_by(
            requirement, Expected
        )
        assert isinstance(ref, _Ref)  # actually it will be a _Ref
        expected = Expected or tosca.nodes.Root
        return self._execute_resolve_one(ref, requirement, expected)

    def _execute_resolve_one(
        self,
        ref: _Ref,
        field_ref: Union[str, FieldProjection],
        Expected: Union[None, type, tosca.TypeInfo] = None,
    ) -> Any:
        """
        Runtime version of NodeType (and RelationshipType)'s find_required_by, executes the eval expression returned by that method.
        """
        result = Ref(ref.expr).resolve_one(self._context)
        if Expected and not isinstance(Expected, tosca.TypeInfo):
            Expected = tosca.pytype_to_tosca_type(Expected)
        if isinstance(field_ref, str):
            field_name = field_ref
        else:
            field_name = field_ref.tosca_name
        if result is None:
            if Expected and not cast(tosca.TypeInfo, Expected).optional:
                raise UnfurlError(f"No results found for {ref.expr}")
            return result
        if isinstance(result, MutableMapping):
            if Expected and not cast(tosca.TypeInfo, Expected).is_sequence():
                # if item is not expected to be a list then the expression unexpectedly returned more than one match
                # emulate eval expression's matchfirst (?) semantics
                result = result[0]
        return _proxy_eval_result(result, self._context, Expected)

    def _search(self, prop_ref: T, search_func: Callable) -> T:
        field, prop_name = _get_field_from_prop_ref(prop_ref)
        ref = search_func(
            field or prop_name,
            cls_or_obj=cast(Type[tosca.NodeType], self._obj or self._cls),
        )
        if field:
            _type = field.get_type_info_checked()
        else:
            _type = None
        if _type and _type.is_sequence():
            return cast(
                T, self._execute_resolve_all(cast(_Ref, ref), prop_name, _type.types[0])
            )
        else:
            return cast(T, self._execute_resolve_one(cast(_Ref, ref), prop_name, _type))

    def find_configured_by(
        self,
        prop_ref: T,
    ) -> T:
        return self._search(prop_ref, tosca.find_configured_by)

    def find_hosted_on(
        self,
        prop_ref: T,
    ) -> T:
        return self._search(prop_ref, tosca.find_hosted_on)

    def find_all_required_by(
        self,
        requirement: Union[str, FieldProjection],
        Expected: Optional[Type[tosca.NodeType]] = None,
    ) -> List[tosca.NodeType]:
        """
        Runtime version of NodeType (and RelationshipType)'s find_all_required_by, executes the eval expression returned by that method.
        """
        ref = cast(Type[tosca.NodeType], self._obj or self._cls).find_required_by(
            requirement, Expected
        )
        return self._execute_resolve_all(
            cast(_Ref, ref), requirement, Expected or tosca.nodes.Root
        )

    def _execute_resolve_all(
        self,
        ref: _Ref,
        field_ref: Union[str, FieldProjection],
        Expected: Union[None, type, tosca.TypeInfo],
    ) -> List[Any]:
        result = Ref(cast(_Ref, ref).expr).resolve(self._context)
        return [_proxy_eval_result(item, self._context, Expected) for item in result]

    if not TYPE_CHECKING:

        def __getattr__(self, name):
            return self._getattr(name)

    def _proxy_requirement(
        self, field: _Tosca_Field, type_info: TypeInfo, rel: RelationshipInstance
    ) -> Optional["InstanceProxyBase"]:
        # choose the right type to proxy from the field.type (if union)
        req_spec = cast(RelationshipSpec, rel.template).requirement
        has_relationship_template = req_spec and req_spec.has_relationship_template()
        instance: Optional[EntityInstance] = None
        reltype = None
        captype = None
        nodetype = None
        for t in type_info.types:
            if issubclass(t, tosca.RelationshipType):
                reltype = t
            elif issubclass(t, tosca.CapabilityType):
                captype = t
            elif issubclass(t, tosca.NodeType):
                nodetype = t
        if has_relationship_template and reltype:
            instance = rel
            cls = reltype
        elif captype:
            instance = rel.capability
            cls = captype
        else:
            instance = rel.target
            cls = nodetype
        if instance:
            return proxy_instance(instance, cls, self._context)
        return None

    def _proxy_requirements(
        self, field: _Tosca_Field, rels: List[RelationshipInstance]
    ):
        type_info = field.get_type_info()
        proxies = list(
            filter(
                None, [self._proxy_requirement(field, type_info, rel) for rel in rels]
            )
        )
        if len(proxies) <= 1 and not type_info.collection:
            val = proxies[0] if proxies else None
        else:
            val = proxies  # type: ignore
        self._cache[field.name] = val
        return val

    def __setattr__(self, name, val):
        #  you shouldn't be able to modify the dsl at this point (there probably isn't even an object to modify)
        #  so only modify the instance
        if name in ("_instance", "_obj", "_cache", "_context"):
            object.__setattr__(self, name, val)
            return
        field = self._get_field(name)
        if isinstance(val, (DataTypeProxyBase, ProxyCollection)):
            val = val._values
        elif isinstance(val, tosca.ToscaObject):
            val = val.to_yaml(tosca.yaml_cls)
        attr_name = field.tosca_name if isinstance(field, _Tosca_Field) else name
        self._instance.attributes[attr_name] = val

    # XXX
    # def __delattr__(self, __name: str) -> None:
    #     return None

    def _getattr(self, name):
        # if the attribute refers to a instance field, return the value from the instance
        # otherwise try to get the value from the obj, if set, or from the cls
        # note that when accessing viva instance.attributes, any evaluation of expressions
        # will be done via the yaml generated from python using the instance's attribute manager context.
        try:
            return self._cache[name]
        except KeyError:
            pass
        field = self._get_field(name)
        if not field or not isinstance(field, _Tosca_Field):
            if name in ["_name", "_metadata", "_directives"]:
                # XXX other special attributes
                return getattr(self._instance.template.toscaEntityTemplate, name[1:])
                # elif if name[0] == "_": not self._obj
                # return getattr(self.instance, name.lstrip("_")) or getattr(
                #     self.instance.template.type_definition, name.lstrip("_")
                # )
            elif hasattr(self._obj or self._cls, name):
                if self._obj:
                    val = getattr(self._obj, name)
                else:
                    val = getattr(self._cls, name, None)
                if callable(val):
                    if isinstance(val, types.MethodType):
                        # so we can call with proxy as self
                        val = val.__func__
                    # should have been set by _invoke() earlier in the call stack.
                    assert global_state.context
                    return functools.partial(val, self)
                return val
            elif name in self._instance.attributes:  # untyped properties
                return self._instance.attributes[name]
        else:
            if field.tosca_field_type in (
                ToscaFieldType.property,
                ToscaFieldType.attribute,
            ):
                # self._context._trace=2
                # self._instance.attributes.context._trace=2
                val = _proxy_prop(
                    field.get_type_info(), self._instance.attributes[field.tosca_name]
                )
                self._cache[name] = val
                return val
            elif field.tosca_field_type == ToscaFieldType.requirement:
                rels = [
                    rel
                    for rel in cast(NodeInstance, self._instance).requirements
                    if rel.name == field.tosca_name
                ]
                return self._proxy_requirements(field, rels)
            elif field.tosca_field_type == ToscaFieldType.artifact:
                artifact = cast(NodeInstance, self._instance).artifacts.get(
                    field.tosca_name
                )
                if artifact:
                    proxy = proxy_instance(
                        artifact, field.get_type_info().types[0], self._context
                    )
                    self._cache[field.name] = proxy
                    return proxy
                return None
            elif field.tosca_field_type == ToscaFieldType.capability:
                type_info = field.get_type_info()
                capabilities = cast(NodeInstance, self._instance).get_capabilities(
                    field.tosca_name
                )
                proxies = [
                    proxy_instance(cap, type_info.types[0], self._context)
                    for cap in capabilities
                ]
                if len(proxies) <= 1 and not type_info.collection:
                    proxies = proxies[0] if proxies else None  # type: ignore
                self._cache[field.name] = proxies
                return proxies
        raise AttributeError(name)


_proxies = {}


def get_proxy_class(cls, base: type = InstanceProxyBase):
    # we need to create a real subclass for issubclass() to work
    # (InstanceProxyBase[_cls] returns typing._GenericAlias, not a real subclass)
    if cls not in _proxies:

        class _P(base):
            _cls = cls

        _proxies[cls] = _P
        return _P
    return _proxies[cls]


DT = TypeVar("DT", bound="DataType")


class DataTypeProxyBase(InstanceProxy, Generic[DT]):
    def __init__(self, values):
        self._values = values
        self._cache: Dict[str, Any] = {}

    def __str__(self):
        return f"<{self._cls.__name__}({self._values})>"

    if not TYPE_CHECKING:

        def __getattr__(self, name):
            return self._getattr(name)

    def __setattr__(self, name, val):
        if name in ("_values", "_obj", "_cache"):
            object.__setattr__(self, name, val)
            return
        if isinstance(val, (DataTypeProxyBase, ProxyCollection)):
            val = val._values
            self._cache[name] = val
        else:
            self._cache.pop(name, None)
            if isinstance(val, tosca.ToscaObject):
                val = val.to_yaml(tosca.yaml_cls)
        self._values[name] = val

    def _getattr(self, name):
        if name in self._cache:
            return self._cache[name]
        field = self._cls.__dataclass_fields__.get(name)
        if isinstance(field, _Tosca_Field):
            proxy = _proxy_prop(field.get_type_info(), self._values[name])
            self._cache[name] = proxy
            return proxy
        elif hasattr(self._cls, name):
            # XXX if val is method, proxy and set context
            return getattr(self._cls, name)
        elif name in self._values:  # untyped properties
            return self._values[name]
        raise AttributeError(name)<|MERGE_RESOLUTION|>--- conflicted
+++ resolved
@@ -87,49 +87,6 @@
 _N = TypeVar("_N", bound=tosca.Namespace)
 
 
-<<<<<<< HEAD
-def runtime_test(namespace: Type[_N]) -> _N:
-    return create_runner(namespace)[0]
-
-def create_runner(namespace: Type[_N]) -> Tuple[_N, "Runner"]:
-    from .job import Runner
-
-    converter = PythonToYaml(namespace.get_defs())
-    doc = converter.module2yaml(True)
-    # pprint.pprint(doc)
-    config = dict(
-        apiVersion="unfurl/v1alpha1", kind="Ensemble", spec=dict(service_template=doc)
-    )
-    manifest = YamlManifest(config)
-    assert manifest.rootResource
-    # a plan is needed to create the instances
-    runner = Runner(manifest)
-    job = runner.static_plan()
-    assert manifest.rootResource.attributeManager
-    # make sure we share the change_count
-    ctx = manifest.rootResource.attributeManager._get_context(manifest.rootResource)
-    clone = namespace()
-    node_templates = {
-        t._name: (python_name, t)
-        for python_name, t in namespace.get_defs().items()
-        if isinstance(t, tosca.NodeType)
-    }
-    count = 0
-    for r in manifest.rootResource.get_self_and_descendants():
-        if r.name in node_templates:
-            python_name, t = node_templates[r.name]
-            proxy = proxy_instance(r, t.__class__, ctx)
-            assert proxy._obj is t  # make sure it found this template
-            setattr(clone, python_name, proxy)
-            count += 1
-    assert count == len(node_templates), f"{count}, {len(node_templates)}"
-    assert tosca.global_state.mode == "runtime"
-    tosca.global_state.context = ctx
-    return clone, runner
-
-
-=======
->>>>>>> 8635be34
 def convert_to_yaml(
     import_resolver: "ImportResolver",
     contents: str,
