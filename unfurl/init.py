--- conflicted
+++ resolved
@@ -413,9 +413,6 @@
     return ensembleRepo
 
 
-<<<<<<< HEAD
-def _commit_repos(projectdir, repo, ensembleRepo, shared, kw, ensembleDir, runtime):
-=======
 def _commit_repos(
     projectdir,
     repo: GitRepo,
@@ -425,7 +422,6 @@
     ensembleDir,
     runtime,
 ):
->>>>>>> aa173560
     if ensembleRepo:
         ensembleRepo.add_all(ensembleDir)
         if shared:
@@ -438,10 +434,6 @@
         repo.add_sub_module(ensembleDir)
 
     if runtime:
-<<<<<<< HEAD
-        logger = logging.getLogger("unfurl")
-=======
->>>>>>> aa173560
         try:
             error_message = init_engine(projectdir, runtime)
             if error_message:
