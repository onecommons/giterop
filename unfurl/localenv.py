--- conflicted
+++ resolved
@@ -146,30 +146,6 @@
         fullPath = os.path.join(
             self.projectRoot, DefaultNames.EnsembleDirectory, DefaultNames.Ensemble
         )
-<<<<<<< HEAD
-
-    def find_default_instance_manifest(self):
-        fullPath = self.localConfig.get_default_manifest_path()
-        if fullPath:
-            if not os.path.exists(fullPath):
-                raise UnfurlError(
-                    f"The default ensemble found in {self.localConfig.config.path} does not exist: {os.path.abspath(fullPath)}"
-                )
-            return fullPath
-        else:
-            # no manifest specified in the project config so check the default locations
-            fullPath = os.path.join(
-                self.projectRoot, DefaultNames.EnsembleDirectory, DefaultNames.Ensemble
-            )
-            if os.path.exists(fullPath):
-                return fullPath
-            fullPath2 = os.path.join(self.projectRoot, DefaultNames.Ensemble)
-            if os.path.exists(fullPath2):
-                return fullPath2
-            raise UnfurlError(
-                f'The can not find an ensemble in a default location: "{fullPath}" or "{fullPath2}"'
-            )
-=======
         if os.path.exists(fullPath):
             return fullPath
         fullPath2 = os.path.join(self.projectRoot, DefaultNames.Ensemble)
@@ -179,7 +155,6 @@
             'The can not find an ensemble in a default location: "%s" or "%s"'
             % (fullPath, fullPath2)
         )
->>>>>>> 0c359ade
 
     def get_relative_path(self, path):
         return os.path.relpath(os.path.abspath(path), self.projectRoot)
@@ -448,30 +423,6 @@
         else:
             return False  # no change
 
-<<<<<<< HEAD
-        if not repo.is_local_only():
-            for name, val in self.projects.items():
-                if normalize_git_url(val["url"]) == normalize_git_url(repo.url):
-                    break
-            else:
-                # if project isn't already in projects, use generated name
-                # XXX need to replace characters that don't match our namedObjects pattern manifest-schema.json
-                dirname, name = os.path.split(project.projectRoot)
-                if name == DefaultNames.ProjectDirectory:
-                    name = os.path.basename(dirname)
-                counter = 0
-                while name in self.projects:
-                    counter += 1
-                    name += f"-{counter}"
-
-            externalProject = dict(
-                url=repo.url,
-                initial=repo.get_initial_revision(),
-            )
-            file = os.path.relpath(project.projectRoot, repo.working_dir)
-            if file and file != ".":
-                externalProject["file"] = file
-=======
         for name, val in self.projects.items():
             if normalize_git_url(val["url"]) == normalize_git_url(repo.url):
                 break
@@ -491,7 +442,6 @@
         file = os.path.relpath(project.projectRoot, repo.working_dir)
         if file and file != ".":
             externalProject["file"] = file
->>>>>>> 0c359ade
 
         self.projects[name] = externalProject
         if repo.is_local_only():
@@ -540,21 +490,9 @@
         self.homeProject = self._get_home_project()
 
         if manifestPath:
-<<<<<<< HEAD
-            # if manifestPath does not exist check project config
-            manifestPath = os.path.abspath(manifestPath)
-            if not os.path.exists(manifestPath):
-                # XXX check if the manifest is named in the project config
-                # pathORproject = self.findProject(os.path.dirname(manifestPath))
-                # if pathORproject:
-                #    self.manifestPath = pathORproject.getInstance(manifestPath)
-                # else:
-                raise UnfurlError(f"Ensemble manifest does not exist: '{manifestPath}'")
-=======
             pathORproject = self._find_path_or_project(manifestPath)
             if pathORproject:
                 manifestPath = ""  # consumed by _find_path_or_project
->>>>>>> 0c359ade
             else:
                 # if manifestPath doesn't point to a project or ensemble,
                 # look for a project in the current directory and then see if the project has a manifest with that name
