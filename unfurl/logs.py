--- conflicted
+++ resolved
@@ -156,11 +156,7 @@
     return tempfile.mktemp("-unfurl.log", dir=os.environ.get("UNFURL_TMPDIR"))
 
 
-<<<<<<< HEAD
-def add_log_file(filename: str) -> str:
-=======
-def add_log_file(filename, console_level = Levels.INFO):
->>>>>>> 99e8716c
+def add_log_file(filename: str, console_level: Levels = Levels.INFO):
     dir = os.path.dirname(filename)
     if dir and not os.path.isdir(dir):
         os.makedirs(dir)
@@ -169,11 +165,7 @@
     f = SensitiveFilter()
     formatter = logging.Formatter("[%(asctime)s] %(name)s:%(levelname)s: %(message)s")
     handler.setFormatter(formatter)
-<<<<<<< HEAD
-    log_level = min(LOGGING["handlers"]["console"]["level"], Levels.DEBUG)  # type: ignore
-=======
     log_level = min(console_level, Levels.DEBUG)
->>>>>>> 99e8716c
     handler.setLevel(log_level)
     handler.addFilter(f)
     logging.getLogger().addHandler(handler)
