--- conflicted
+++ resolved
@@ -1,7 +1,4 @@
-<<<<<<< HEAD
 import json
-=======
->>>>>>> 73d57691
 import logging
 import os
 from urllib.parse import unquote
@@ -12,14 +9,11 @@
 from flask_caching import Cache
 
 from unfurl.localenv import LocalEnv
-<<<<<<< HEAD
 from git import Repo
 from unfurl.repo import GitRepo
-=======
-from unfurl.repo import Repo
->>>>>>> 73d57691
 from unfurl.util import UnfurlError
 
+logger = logging.getLogger("unfurl")
 logger = logging.getLogger("unfurl")
 
 flask_config = {
@@ -29,6 +23,7 @@
 app = Flask(__name__)
 app.config.from_mapping(flask_config)
 cache = Cache(app)
+
 
 
 @app.before_request
@@ -39,7 +34,7 @@
     Authorization bearer token (Authorization=Bearer <secret>).
     """
     secret = current_app.config["UNFURL_SECRET"]
-    if secret is None:  # No secret specified, no authentication required
+    if secret is None:   # No secret specified, no authentication required
         return
 
     qs_secret = request.args.get("secret")  # Get secret from query string
@@ -147,16 +142,6 @@
     json_summary = exporter(local_env)
 
     return jsonify(json_summary)
-
-def create_error_response(code, message):
-    http_code = 400 # Default to BAD_REQUEST
-    if code == "BAD_REQUEST":
-        http_code = 400
-    elif code == "UNAUTHORIZED":
-        http_code = 401
-    elif code == "INTERNAL_ERROR":
-        http_code = 500
-    return jsonify({"code": code, "message": message}), http_code
 
 
 @app.route("/update_deployment", methods=["POST"])
@@ -246,6 +231,7 @@
     port: int,
     secret: str,
     clone_root: str,
+    clone_root: str,
     project_or_ensemble_path: click.Path,
     options: dict,
 ):
@@ -255,6 +241,7 @@
         host (str): Which host to bind to (0.0.0.0 will allow external connections)
         port (int): Port to listen to (defaults to 8080)
         secret (str): The secret to use to authenticate requests
+        clone_root (str): The root directory to clone all repositories into
         clone_root (str): The root directory to clone all repositories into
         project_or_ensemble_path (click.Path): The path of the ensemble or project to base requests on
         options (dict): Additional options to pass to the server (as passed to the unfurl CLI)
@@ -262,6 +249,7 @@
     app.config["UNFURL_SECRET"] = secret
     app.config["UNFURL_OPTIONS"] = options
     app.config["UNFURL_CLONE_ROOT"] = clone_root
+    app.config["UNFURL_CLONE_ROOT"] = clone_root
     app.config["UNFURL_ENSEMBLE_PATH"] = project_or_ensemble_path
 
     # Start one WSGI server
