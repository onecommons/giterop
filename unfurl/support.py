--- conflicted
+++ resolved
@@ -528,11 +528,10 @@
         path = args["path"]
         if is_template(path, ctx):  # path could be a template expression
             path = apply_template(path, ctx)
-<<<<<<< HEAD
         if isinstance(path, FilePath):
             path = path.get()
-=======
->>>>>>> dd821067
+        if not os.path.isabs(path):
+            path = get_path(ctx, path, "src")
         if not os.path.isabs(path):
             path = get_path(ctx, path, "src")
         with open(path) as f:
