--- conflicted
+++ resolved
@@ -1,11 +1,7 @@
 {
     "_meta": {
         "hash": {
-<<<<<<< HEAD
-            "sha256": "711af2e98516944253fd7b03b029b433e2ad9cd9d94b888b64743f68626d77ce"
-=======
             "sha256": "b1d210b18dc00b678c65be4ae00ff387ef064a57df14aa5220d29f2f332e42f9"
->>>>>>> c7c4915f
         },
         "pipfile-spec": 6,
         "requires": {
@@ -390,10 +386,6 @@
                 "sha256:ed66e624884f76df22c8e16066d567aaa5a37d5b5fa19db2c6df6f7156db9048"
             ],
             "index": "pypi",
-<<<<<<< HEAD
-            "markers": "python_version >= '3.7'",
-=======
->>>>>>> c7c4915f
             "version": "==3.1.41"
         },
         "google-api-core": {
