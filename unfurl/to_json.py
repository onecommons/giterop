# Copyright (c) 2022 Adam Souzis
# SPDX-License-Identifier: MIT
"""
Output a normalized json representation of a TOSCA service template for machine consumption.

* TOSCA datatypes are mapped to JSON Schema type definitions
* Node types are flattened to include their parent type's properties, capabilities, and requirements.
* Capabilities are directly represented, instead:
- Node types have a "extends" property that lists all the inherited types and capabilities associated with that type.
- Capability properties are represented as complex properties on the node type (and node template).
- Requirements has a "resourceType" which can be either a node type or a capability type.
"""
import re
import os
import os.path
import sys
import itertools
import json
import datetime
from typing import Any, Dict, List, Optional, Tuple, Union, cast, TYPE_CHECKING
from collections import Counter
from collections.abc import Mapping, MutableSequence
from urllib.parse import urlparse
from toscaparser.properties import Property
from toscaparser.elements.constraints import Schema
from toscaparser.elements.property_definition import PropertyDef
from toscaparser.elements.nodetype import NodeType
from toscaparser.elements.relationshiptype import RelationshipType
from toscaparser.elements.statefulentitytype import StatefulEntityType
from toscaparser.entity_template import EntityTemplate
from toscaparser.common.exception import ExceptionCollector
from toscaparser.elements.scalarunit import get_scalarunit_class
from toscaparser.elements.datatype import DataType
from toscaparser.elements.portspectype import PortSpec
from toscaparser.activities import ConditionClause
from toscaparser.nodetemplate import NodeTemplate
from .yamlmanifest import YamlManifest
from .merge import merge_dicts, patch_dict
from .logs import sensitive, is_sensitive, getLogger
<<<<<<< HEAD
from .tosca import is_function, get_nodefilters, ToscaSpec
=======
from .tosca import ToscaSpec, is_function, get_nodefilters
>>>>>>> bd87b71d
from .util import to_enum, UnfurlError
from .support import Status, is_template
from .result import ChangeRecord
from .localenv import LocalEnv

logger = getLogger("unfurl")


def _print(*args):
    print(*args, file=sys.stderr)


def js_timestamp(ts: datetime.datetime) -> str:
    jsts = ts.isoformat(" ", "seconds")
    if ts.utcoffset() is None:
        # if no timezone assume utc and append the missing offset
        return jsts + "+00:00"
    return jsts


numeric_constraints = {
    "greater_than": "exclusiveMinimum",
    "greater_or_equal": "minimum",
    "less_than": "exclusiveMaximum",
    "less_or_equal": "maximum",
}


def map_constraint(jsonType, constraint, schema):
    key = constraint.constraint_key
    value = constraint.constraint_value
    unit = schema.get("default_unit")
    if unit and key != "in_range":
        scalar_class = get_scalarunit_class(schema["$toscatype"])
        # value has already been converted to the base unit, now we need to convert it back to the default_unit
        value = scalar_class(
            str(value) + scalar_class.SCALAR_UNIT_DEFAULT
        ).get_num_from_scalar_unit(unit)
    if key == "schema":
        return value
    elif key == "pattern":
        return dict(pattern=value)
    elif key == "equal" or (key == "valid_values" and len(value) == 1):
        return dict(const=value)
    elif key == "valid_values":
        return dict(enum=value)
    elif key in numeric_constraints:
        return {numeric_constraints[key]: value}
    elif key in ["in_range", "length", "min_length", "max_length"]:
        suffix = dict(
            string="Length", object="Properties", array="Items", number="imum"
        )[jsonType]
        prefix = key[:3]
        if key == "in_range":
            start, stop = value
            if unit:
                # values have already been converted to the base unit, now we need to convert it back to the default_unit
                scalar_class = get_scalarunit_class(schema["$toscatype"])
                start = scalar_class(
                    str(start) + scalar_class.SCALAR_UNIT_DEFAULT
                ).get_num_from_scalar_unit(unit)
                stop = scalar_class(
                    str(stop) + scalar_class.SCALAR_UNIT_DEFAULT
                ).get_num_from_scalar_unit(unit)
            return {"min" + suffix: start, "max" + suffix: stop}
        if prefix == "min" or prefix == "max":
            return {prefix + suffix: value}
        elif key == "length":
            return {"min" + suffix: value, "max" + suffix: value}


def map_constraints(jsonType, constraints, schema):
    if len(constraints) > 1:
        return dict(allOf=[map_constraint(jsonType, c, schema) for c in constraints])
    else:
        return map_constraint(jsonType, constraints[0], schema)


ONE_TO_ONE_TYPES = ("string", "boolean", "map", "list")

#  see constraints.PROPERTY_TYPES
VALUE_TYPES: Dict[str, Dict] = dict(
    integer={"type": "number"},
    string={"type": "string"},
    boolean={"type": "boolean"},
    float={"type": "number"},
    number={"type": "number"},
    timestamp={"type": "string"},
    map={"type": "object"},
    list={"type": "array"},
    version={"type": "string"},
    any={"type": "string"},  # XXX we'll have to interpret the string as json?
    range={"type": "array", "items": {"type": "integer", "maxItems": 2}},
    PortDef={"type": "number", "minimum": 1, "maximum": 65535},
    PortSpec={"type": "string"},
)

_SCALAR_TYPE: Any = {}
VALUE_TYPES.update(
    {
        "scalar-unit.size": _SCALAR_TYPE,
        "scalar-unit.frequency": _SCALAR_TYPE,
        "scalar-unit.time": _SCALAR_TYPE,
        # "scalar-unit.bitrate": _SCALAR_TYPE, # XXX add parser support 3.3.6.7 scalar-unit.bitrate
        "tosca.datatypes.network.PortDef": VALUE_TYPES["PortDef"],
        "tosca.datatypes.network.PortSpec": VALUE_TYPES["PortSpec"],
    }
)


def tosca_type_to_jsonschema(spec, propdefs, toscatype):
    jsonschema = dict(
        type="object",
        properties={p.name: tosca_schema_to_jsonschema(p, spec) for p in propdefs},
    )
    # add typeid:
    if toscatype:
        jsonschema["properties"].update({"$toscatype": dict(const=toscatype)})  # type: ignore
    return jsonschema


def _get_valuetype_schema(tosca_type, metadata):
    type_schema = VALUE_TYPES[tosca_type]
    if type_schema is _SCALAR_TYPE:
        return get_scalar_unit(tosca_type, metadata)
    else:
        return type_schema


def get_valuetype(dt, metadata):
    # find the base, built-in value type
    schema = Schema(None, dt.defs)
    while dt.value_type not in VALUE_TYPES:
        dt = dt.parent_type()
    return _get_valuetype_schema(dt.value_Type, metadata), schema


def get_simple_valuetype(tosca_type, custom_defs):
    if tosca_type in VALUE_TYPES:
        return tosca_type
    else:
        dt = DataType(tosca_type, custom_defs)
        if not dt.value_type:
            return None  # its a complex data type
        while dt.value_type not in VALUE_TYPES:
            dt = dt.parent_type()
        return dt.value_type


def get_scalar_unit(value_type, metadata):
    default_unit = metadata and metadata.get("default_unit")
    if default_unit:
        return {"type": "number", "default_unit": default_unit}
    else:
        return {"type": "string"}
    # XXX add format specifier
    # regex: "|".join(get_scalarunit_class(value_type).SCALAR_UNIT_DICT)


def tosca_schema_to_jsonschema(p: PropertyDef, spec: ToscaSpec):
    # convert a PropertyDef to a property (this creates the Schema object we need)
    prop = Property(
        p.name,
        p.default,
        p.schema or dict(type="string"),
        spec.template.topology_template.custom_defs,
    )
    toscaSchema = prop.schema
    tosca_type = toscaSchema.type
    schema = {}
    if toscaSchema.title or p.name:
        schema["title"] = toscaSchema.title or p.name
    if toscaSchema.default is not None and not is_value_computed(toscaSchema.default):
        schema["default"] = toscaSchema.default
    if toscaSchema.required:
        schema["required"] = True
    if toscaSchema.description:
        schema["description"] = toscaSchema.description

    metadata = toscaSchema.schema.get("metadata")
    if metadata:
        # set "sensitive" if present
        schema.update(metadata)
    constraints = toscaSchema.constraints or []
    if tosca_type in VALUE_TYPES:
        type_schema = _get_valuetype_schema(tosca_type, metadata)
    else:
        dt = DataType(tosca_type, spec.template.topology_template.custom_defs)
        if dt.value_type:  # it's a simple type
            type_schema, valuetype_schema = get_valuetype(dt, metadata)
            if valuetype_schema.constraints:  # merge constraints
                constraints = valuetype_schema.constraints + constraints
        else:  # it's a complex type with properties:
            propdefs = [
                p
                for p in dt.get_properties_def_objects()
                if is_property_user_visible(p)
            ]
            type_schema = tosca_type_to_jsonschema(spec, propdefs, dt.type)
    if tosca_type not in ONE_TO_ONE_TYPES and "properties" not in schema:
        schema["$toscatype"] = tosca_type
    schema.update(type_schema)

    if toscaSchema.entry_schema:
        entrySchema = tosca_schema_to_jsonschema(
            PropertyDef("", None, toscaSchema.entry_schema), spec
        )
        if tosca_type == "list":
            schema["items"] = entrySchema
        else:
            schema["additionalProperties"] = entrySchema

    if constraints:
        schema.update(map_constraints(schema["type"], toscaSchema.constraints, schema))
    return schema


def _requirement_visibility(spec: ToscaSpec, name: str, req):
    if name in ["dependency", "installer"]:
        # skip artifact requirements and the base TOSCA relationship type that every node has
        return "omit"
    node = req.get("node")
    metadata = req.get("metadata") or {}
    if metadata.get("visibility"):
        return metadata["visibility"]
    if metadata.get("internal"):
        return "hidden"
    if node:
        assert spec.topology
        nodespec = spec.topology.get_node_template(node)
        if nodespec:
            # if there's already a resource template assigned and it is marked internal
            node_metadata = (
                nodespec.toscaEntityTemplate.entity_tpl.get("metadata") or {}
            )
            if not node_metadata.get("user_settable") and not metadata.get(
                "user_settable"
            ):
                return "hidden"
            else:
                return "visible"
    return "inherit"


def _get_req(req_dict) -> Tuple[str, dict]:
    name, req = list(req_dict.items())[0]
    if isinstance(req, str):
        req = dict(node=req)
    else:
        assert isinstance(req, dict), f"bad {req} in {req_dict}"
    return name, req


def expand_prefix(spec, nodetype: str):
    return nodetype.replace("tosca:", "tosca.nodes.")  # XXX


def _find_req_typename(types, typename, reqname) -> str:
    # have types[typename] go first
    for target_reqs in types[typename]["requirements"]:
        if target_reqs["name"] == reqname:
            return target_reqs["resourceType"]

    # XXX not very efficient
    for t in types.values():
        # mark_leaf_types() sets implementations, assume its has already been called
        if "requirements" in t and not t["implementations"]:
            continue  # not a leaf type
        if typename in t["extends"]:
            # type is typename or derived from typename
            for target_reqs in t["requirements"]:
                if target_reqs["name"] == reqname:
                    return target_reqs["resourceType"]
    return ""  # not found


def _make_req(req_dict: dict, types=None, typename=None) -> Tuple[str, dict, dict]:
    name, req = _get_req(req_dict)
    reqobj: Dict[str, Any] = dict(
        name=name,
        description=req.get("description") or "",
        __typename="RequirementConstraint",
    )
    metadata = req.get("metadata")

    if metadata:
        if "badge" in metadata:
            reqobj["badge"] = metadata["badge"]
        if "title" in metadata:
            reqobj["title"] = metadata["title"]
        if "icon" in metadata:
            reqobj["icon"] = metadata["icon"]

    if "occurrences" in req:
        reqobj["min"] = req["occurrences"][0]
        reqobj["max"] = req["occurrences"][1]

    if req.get("node_filter"):
        reqobj["node_filter"] = req["node_filter"]
        if types is not None:
            assert typename is not None
            # we're called from annotate_requirements annotating a nested requirements constraint
            reqtypename = _find_req_typename(types, typename, name)
            if reqtypename:
                _annotate_requirement(reqobj, reqtypename, types)

    return name, req, reqobj


def requirement_to_graphql(spec: ToscaSpec, req_dict: dict):
    """
    type RequirementConstraint {
        name: String!
        title: String
        description: String
        resourceType: ResourceType!
        match: ResourceTemplate
        min: Int
        max: Int
        badge: String
        visibility: String
        icon: String
        inputsSchema: JSON
        requirementsFilter: [RequirementConstraint!]
    }
    """
    name, req, reqobj = _make_req(req_dict)
    if "min" not in reqobj:
        # set defaults
        reqobj["min"] = 1
        reqobj["max"] = 1

    visibility = _requirement_visibility(spec, name, req)
    if visibility == "omit":
        return None

    if visibility != "inherit":
        reqobj["visibility"] = visibility

    if reqobj["max"] == 0:
        return None

    reqobj["match"] = None
    nodetype = req.get("node")
    if nodetype:
        assert spec.topology
        # req['node'] can be a node_template instead of a type
        expand_prefix(spec, nodetype)
        if nodetype in spec.topology.node_templates:
            reqobj["match"] = nodetype
            nodetype = spec.topology.node_templates[nodetype].type
    else:
        nodetype = req.get("capability")
        if not nodetype:
            logger.warning(
                "skipping constraint %s, there was no type specified ", req_dict
            )
            return None
    reqobj["resourceType"] = nodetype
    return reqobj


def _get_extends(spec, typedef, extends: list, types):
    if not typedef:
        return
    name = typedef.type
    if name not in extends:
        extends.append(name)
    if types is not None and name not in types:
        node_type_to_graphql(spec, typedef, types)
    for p in typedef.parent_types():
        _get_extends(spec, p, extends, types)


def template_visibility(spec, t, for_resource):
    metadata = t.entity_tpl.get("metadata")
    if metadata:
        if metadata.get("visibility"):
            return metadata["visibility"]
        if metadata.get("internal"):
            return "hidden"

    if t.type in ["unfurl.nodes.ArtifactInstaller", "unfurl.nodes.LocalRepository"]:
        return "omit"  # skip artifacts
    if "default" in t.directives:
        return "hidden"
    if not for_resource and spec.discovered and t.name in spec.discovered:
        return "omit"
    return "inherit"


def is_property_user_visible(p):
    user_settable = p.schema.get("metadata", {}).get("user_settable")
    if user_settable is not None:
        return user_settable
    if p.default is not None or is_computed(p):
        return False
    return True


def is_value_computed(value):
    if isinstance(value, list):
        return any(is_function(item) or is_template(item) for item in value)
    if isinstance(value, dict) and "_generate" in value:  # special case for client
        return False
    return is_function(value) or is_template(value)


def is_computed(p):  # p: Property | PropertyDef
    # XXX be smarter about is_computed() if the user should be able to override the default
    if isinstance(p.schema, Schema):
        metadata = p.schema.metadata
    else:
        metadata = p.schema.get("metadata") or {}
    return (
        p.name in ["tosca_id", "state", "tosca_name"]
        or is_value_computed(p.value)
        or (p.value is None and is_value_computed(p.default))
        or metadata.get("computed")
    )


def always_export(p):
    if isinstance(p.schema, Schema):
        metadata = p.schema.metadata
    else:
        metadata = p.schema.get("metadata") or {}
    return metadata.get("export")


# def property_value_to_json(p, value):
#     if is_computed(p):
#         return None
#     return attribute_value_to_json(p, value)


def _is_get_env_or_secret(value):
    if isinstance(value, dict):
        return "get_env" in value or "secret" in value or "_generate" in value


class PropertyVisitor:
    redacted = False
    user_settable = False

    def redact_if_sensitive(self, value):
        if isinstance(value, Mapping):
            return {key: self.redact_if_sensitive(v) for key, v in value.items()}
        elif isinstance(value, (MutableSequence, tuple)):
            return [self.redact_if_sensitive(item) for item in value]
        elif is_sensitive(value):
            self.redacted = True
            return sensitive.redacted_str
        else:
            return value

    def attribute_value_to_json(self, p, value):
        if p.schema.metadata.get("sensitive"):
            if is_value_computed(value) or _is_get_env_or_secret(value):
                return value
            self.redacted = True
            return sensitive.redacted_str

        if isinstance(value, PortSpec):
            return value.spec
        elif isinstance(value, dict) and p.type in [
            "tosca.datatypes.network.PortSpec",
            "PortSpec",
        ]:
            return PortSpec.make(value).spec
        scalar_class = get_scalarunit_class(p.type)
        if scalar_class:
            unit = p.schema.metadata.get("default_unit")
            if unit:  # convert to the default_unit
                return scalar_class(value).get_num_from_scalar_unit(unit)
        return self.redact_if_sensitive(value)


def attribute_value_to_json(p, value):
    return PropertyVisitor().attribute_value_to_json(p, value)


# XXX outputs: only include "public" attributes?
def node_type_to_graphql(spec: ToscaSpec, type_definition, types: dict):
    """
    type ResourceType {
      name: String!
      title: String
      extends: [ResourceType!]
      description: String
      badge: String
      icon: String
      visibility: String
      details_url: String
      inputsSchema: JSON
      computedPropertiesSchema: JSON
      outputsSchema: JSON
      requirements: [RequirementConstraint!]
      implementations: [String]
      implementation_requirements: [String]
    }
    """
    jsontype = dict(
        name=type_definition.type,  # fully qualified name
        title=type_definition.type.split(".")[-1],  # short, readable name
        description=type_definition.get_value("description") or "",
    )
    types[
        type_definition.type
    ] = jsontype  # set now to avoid circular reference via _get_extends
    metadata = type_definition.get_value("metadata")
    inherited_metadata = type_definition.get_value("metadata", parent=True)
    visibility = "inherit"
    if inherited_metadata:
        if "badge" in inherited_metadata:
            jsontype["badge"] = inherited_metadata["badge"]
        if "icon" in inherited_metadata:
            jsontype["icon"] = inherited_metadata["icon"]
        if "details_url" in inherited_metadata:
            jsontype["details_url"] = inherited_metadata["details_url"]
    if metadata:
        if "title" in metadata:
            jsontype["title"] = metadata["title"]
        if metadata.get("internal"):
            visibility = "hidden"
    jsontype["visibility"] = visibility

    propertydefs = list(
        (p, is_property_user_visible(p))
        for p in type_definition.get_properties_def_objects()
    )
    jsontype["inputsSchema"] = tosca_type_to_jsonschema(
        spec, (p[0] for p in propertydefs if p[1]), None
    )
    jsontype["computedPropertiesSchema"] = tosca_type_to_jsonschema(
        spec, (p[0] for p in propertydefs if not p[1]), None
    )

    extends: List[str] = []
    # add ancestors classes to extends
    _get_extends(spec, type_definition, extends, types)
    jsontype["extends"] = extends
    if not type_definition.is_derived_from("tosca.nodes.Root"):
        return jsontype
    if type_definition.defs is None:
        logger.warning("%s is missing type definition", type_definition.type)
        return jsontype

    # add capabilities types to extends
    for cap in type_definition.get_capability_typedefs():
        _get_extends(spec, cap, extends, None)

    # treat each capability as a complex property
    add_capabilities_as_properties(
        jsontype["inputsSchema"]["properties"], type_definition, spec
    )
    # XXX only include "public" attributes?
    attributedefs = (
        p
        for p in type_definition.get_attributes_def_objects()
        if is_property_user_visible(p)
    )
    jsontype["outputsSchema"] = tosca_type_to_jsonschema(spec, attributedefs, None)
    # XXX capabilities can hava attributes too
    # add_capabilities_as_attributes(jsontype["outputs"], type_definition, spec)

    jsontype["requirements"] = list(
        filter(
            None,
            [
                requirement_to_graphql(spec, req)
                for req in type_definition.get_all_requirements()
            ],
        )
    )

    operations = set(
        op.name
        for op in EntityTemplate._create_interfaces(type_definition, None)
        if op.interfacetype != "Mock"
    )
    jsontype["implementations"] = sorted(operations)
    jsontype[
        "implementation_requirements"
    ] = type_definition.get_interface_requirements()
    return jsontype


def _make_typedef(typename, custom_defs):
    typedef = None
    # prefix is only used to expand "tosca:Type"
    test_typedef = StatefulEntityType(
        typename, StatefulEntityType.NODE_PREFIX, custom_defs
    )
    if test_typedef.is_derived_from("tosca.nodes.Root"):
        typedef = NodeType(typename, custom_defs)
    elif test_typedef.is_derived_from("tosca.relationships.Root"):
        typedef = RelationshipType(typename, custom_defs)
    return typedef


def to_graphql_nodetypes(spec: ToscaSpec):
    # node types are readonly, so mapping doesn't need to be bijective
    types: Dict[str, Dict[str, Any]] = {}
    custom_defs = spec.template.topology_template.custom_defs
    for typename in custom_defs:
        if typename in types:
            continue
        typedef = _make_typedef(typename, custom_defs)
        if typedef:
            node_type_to_graphql(spec, typedef, types)
    for typename in StatefulEntityType.TOSCA_DEF:  # builtin types
        if typename.startswith("unfurl.nodes") or typename.startswith(
            "unfurl.relationships"
        ):
            if typename in types:
                continue
            # only include our extensions
            typedef = _make_typedef(typename, custom_defs)
            if typedef:
                node_type_to_graphql(spec, typedef, types)
    assert spec.topology
    for node_spec in spec.topology.node_templates.values():
        type_definition = node_spec.toscaEntityTemplate.type_definition
        typename = type_definition.type
        if typename not in types:
            node_type_to_graphql(spec, type_definition, types)

    mark_leaf_types(types)
    annotate_requirements(types)
    return types


# currently unused:
# def deduce_valuetype(value):
#     typemap = {
#         int: "number",
#         float: "number",
#         type(None): "null",
#         dict: "object",
#         list: "array",
#     }
#     for pythontype in typemap:
#         if isinstance(value, pythontype):
#             return dict(type=typemap[pythontype])
#     return {}


def add_capabilities_as_properties(schema, nodetype, spec):
    """treat each capability as a property and add them to props"""
    for cap in nodetype.get_capability_typedefs():
        if not cap.get_definition("properties"):
            continue
        propdefs = [
            p for p in cap.get_properties_def_objects() if is_property_user_visible(p)
        ]
        schema[cap.name] = tosca_type_to_jsonschema(spec, propdefs, cap.type)


def add_capabilities_as_attributes(schema, nodetype, spec):
    """treat each capability as an attribute and add them to props"""
    for cap in nodetype.get_capability_typedefs():
        if not cap.get_definition("attributes"):
            continue
        propdefs = [
            p for p in cap.get_attributes_def_objects() if is_property_user_visible(p)
        ]
        schema[cap.name] = tosca_type_to_jsonschema(spec, propdefs, cap.type)


def _get_typedef(name: str, spec):
    typedef = spec.template.topology_template.custom_defs.get(name)
    if not typedef:
        typedef = StatefulEntityType.TOSCA_DEF.get(name)
    return typedef


def template_properties_to_json(nodetemplate, visitor):
    # if they aren't only include ones with an explicity value
    for p in nodetemplate.get_properties_objects():
        computed = is_computed(p)
        if computed and not _is_get_env_or_secret(p.value):
            # don't expose values that are expressions to the user
            value = None
        else:
            value = visitor.attribute_value_to_json(p, p.value)
        user_visible = is_property_user_visible(p)
        if user_visible:
            visitor.user_settable = True
        else:
            if p.value is None or p.value == p.default:
                # assumed to not be set, just use the default value and skip
                continue
            if computed:
                # preserve the expression
                value = p.value
        yield dict(name=p.name, value=value)


def _get_requirement(req, nodetemplate, spec, types):
    name, req_dict = _get_req(req)
    # we need to call _get_explicit_relationship() to make sure all the requirements relationships are created
    # _get_explicit_relationship returns req_dict merged with its type definition
    req_dict, rel_template = nodetemplate._get_explicit_relationship(name, req_dict)
    if "constraint" in req_dict.get("metadata", {}):
        # this happens when we import graphql json directly
        reqconstraint = req_dict["metadata"]["constraint"]
    else:
        reqconstraint = requirement_to_graphql(spec, {name: req_dict})
    if reqconstraint is None:
        return None
    _annotate_requirement(reqconstraint, reqconstraint["resourceType"], types)
    reqjson = dict(
        constraint=reqconstraint, name=name, match=None, __typename="Requirement"
    )
    if req_dict.get("node") and not _get_typedef(req_dict["node"], spec):
        # it's not a type, assume it's a node template
        # (the node template name might not match a template if it is only defined in the deployment blueprints)
        match = req_dict["node"]
        reqjson["match"] = match
    return reqjson


def nodetemplate_to_json(nodetemplate, spec, types, for_resource=False):
    """
    Returns json object as a ResourceTemplate:

    type ResourceTemplate {
      name: String!
      title: String
      type: ResourceType!
      visibility: String
      directives: [String!]
      imported: String

      description: string

      # Maps to an object that conforms to type.inputsSchema
      properties: [Input!]

      dependencies: [Requirement!]
    }

    type Requirement {
      name: String!
      constraint: RequirementConstraint!
      match: ResourceTemplate
      target: Resource
    }
    """
    if "__typename" in nodetemplate.entity_tpl:
        # previously imported from the json, just return it
        ogprops = nodetemplate.entity_tpl.pop("_original_properties", None)
        if ogprops is not None:
            nodetemplate.entity_tpl["properties"] = ogprops
        return nodetemplate.entity_tpl

    json = dict(
        type=nodetemplate.type,
        name=nodetemplate.name,
        title=nodetemplate.entity_tpl.get("metadata", {}).get("title")
        or nodetemplate.name,
        description=nodetemplate.entity_tpl.get("description") or "",
        directives=nodetemplate.directives,
        # __typename="ResourceTemplate",  # XXX
    )
    if "imported" in nodetemplate.entity_tpl:
        json["imported"] = nodetemplate.entity_tpl.get("imported")

    visitor = PropertyVisitor()
    json["properties"] = list(template_properties_to_json(nodetemplate, visitor))
    # if visitor.redacted and "predefined" not in nodetemplate.directives:
    #     json["directives"].append("predefined")
    #     logger.warning(
    #         "Adding 'predefined' directive to '%s' because it has redacted properties",
    #         nodetemplate.name,
    #     )
    json["dependencies"] = []
    visibility = template_visibility(spec, nodetemplate, for_resource)
    if visibility != "inherit":
        json["visibility"] = visibility
        logger.debug(f"setting visibility {visibility} on template {nodetemplate.name}")

    if not nodetemplate.type_definition.is_derived_from("tosca.nodes.Root"):
        return json
    # treat each capability as a complex property
    capabilities = nodetemplate.get_capabilities()
    for prop in json["properties"]:
        # properties are already added via the type definition
        cap = capabilities.get(prop["name"])
        if cap:
            # XXX need to map property values like property_value_to_json above
            prop["value"] = cap._properties

    # XXX
    # this is the same as on the type because of the bug where attribute set on a node_template are ignored
    # json["outputs"] = jsonnodetype["outputs"]

    has_visible_dependency = False
    ExceptionCollector.start()
    for req in nodetemplate.all_requirements:
        reqjson = _get_requirement(req, nodetemplate, spec, types)
        if reqjson is None:
            continue
        if reqjson["constraint"].get("visibility") != "hidden":
            has_visible_dependency = True
        json["dependencies"].append(reqjson)

    if (
        not for_resource
        and "predefined" in json["directives"]
        and json.get("visibility") not in ["hidden", "omit"]
    ):
        if visitor.user_settable:
            raise UnfurlError(
                f"Can't export template '{nodetemplate.name}' because it is both predefined and has settings the user can change."
            )
        if has_visible_dependency:
            raise UnfurlError(
                f"Can't export template '{nodetemplate.name}' because it is both predefined and has requirements the user can change."
            )
    return json


primary_name = "__primary"


def _generate_primary(spec: ToscaSpec, db, node_tpl=None) -> NodeTemplate:
    base_type = node_tpl["type"] if node_tpl else "tosca.nodes.Root"
    topology = spec.template.topology_template
    # generate a node type and node template that represents root of the topology
    # generate a type that exposes the topology's inputs and outputs as properties and attributes
    attributes = {  # XXX is this computed?
        o.name: dict(default=o.value, type="string", description=o.description or "")
        for o in topology.outputs
    }
    nodetype_tpl = dict(
        derived_from=base_type, properties=topology._tpl_inputs(), attributes=attributes
    )
    # set as requirements all the node templates that aren't the target of any other requirements
    assert spec.topology
    roots = [
        node.toscaEntityTemplate
        for node in spec.topology.node_templates.values()
        if not node.toscaEntityTemplate.get_relationship_templates()
        and "default" not in node.directives
    ]
    nodetype_tpl["requirements"] = [{node.name: dict(node=node.type)} for node in roots]

    topology.custom_defs[primary_name] = nodetype_tpl
    tpl = node_tpl or {}
    tpl["type"] = primary_name
    tpl.setdefault("properties", {}).update(
        {name: dict(get_input=name) for name in topology._tpl_inputs()}
    )
    # if create new template, need to assign the nodes explicitly (needed if multiple templates have the same type)
    if not node_tpl:
        tpl["requirements"] = [{node.name: dict(node=node.name)} for node in roots]
    node_spec = spec.topology.add_node_template(primary_name, tpl, False)
    node_template = node_spec.toscaEntityTemplate

    types = db["ResourceType"]
    node_type_to_graphql(spec, node_template.type_definition, types)
    db["ResourceTemplate"][node_template.name] = nodetemplate_to_json(
        node_template, spec, types
    )
    return node_template


# if a node type or template is specified, use that, but it needs to be compatible with the generated type
def _get_or_make_primary(spec: ToscaSpec, db) -> Tuple[str, str]:
    ExceptionCollector.start()  # topology.add_template may generate validation exceptions
    assert spec.template
    topology = spec.template.topology_template
    # we need to generate a root template
    root_type = None
    root = None
    if topology.substitution_mappings:
        if topology.substitution_mappings.node:
            root = topology.node_templates.get(topology.substitution_mappings.node)
            if root:
                root_type = root.type_definition
        else:
            assert topology.substitution_mappings.type
            root_type = NodeType(
                topology.substitution_mappings.type, topology.custom_defs
            )

    if root_type:
        properties_tpl = root_type.get_definition("properties") or {}
        for input in topology.inputs:
            if input.name not in properties_tpl:
                root = _generate_primary(spec, db, root and root.entity_tpl)
                break
        if not root:
            root = topology.node_templates.get(primary_name)
            if not root:
                properties = {
                    name: dict(get_input=name) for name in topology._tpl_inputs()
                }
                tpl = dict(type=root_type.type, properties=properties)
                assert spec.topology
                node_spec = spec.topology.add_node_template(primary_name, tpl, False)
                root = node_spec.toscaEntityTemplate
                # XXX connections are missing
                db["ResourceTemplate"][root.name] = nodetemplate_to_json(
                    root, spec, db["ResourceType"]
                )
    else:
        root = _generate_primary(spec, db)

    assert root
    return root.name, root.type


<<<<<<< HEAD
=======
def blueprint_metadata(spec: ToscaSpec, root_name: str) -> Dict[str, Optional[str]]:
    title, name = _template_title(spec, root_name)
    blueprint: Dict[str, Optional[str]] = dict(name=name, title=title)
    blueprint["description"] = spec.template.description
    metadata = spec.template.tpl.get("metadata") or {}
    blueprint["livePreview"] = metadata.get("livePreview")
    blueprint["sourceCodeUrl"] = metadata.get("sourceCodeUrl")
    blueprint["image"] = metadata.get("image")
    blueprint["projectIcon"] = metadata.get("projectIcon")
    blueprint["primaryDeploymentBlueprint"] = metadata.get("primaryDeploymentBlueprint")
    return blueprint


>>>>>>> bd87b71d
def to_graphql_blueprint(spec: ToscaSpec, db):
    """
    Returns json object as ApplicationBlueprint

    ApplicationBlueprint: {
      name: String!
      title: String
      description: String
      primary: ResourceType!
      primaryDeploymentBlueprint: String
      deploymentTemplates: [DeploymentTemplate!]

      livePreview: String
      sourceCodeUrl: String
      image: String
      projectIcon: String
    }
    """
    # note: root_resource_template is derived from inputs, outputs and substitution_template from topology_template
    root_name, root_type = _get_or_make_primary(spec, db)
    blueprint = blueprint_metadata(spec, root_name)
    blueprint["__typename"]="ApplicationBlueprint"
    blueprint["primary"] = root_type
    blueprint["deploymentTemplates"] = []  # type: ignore
    return blueprint, root_name


def slugify(text):
    # XXX only allow env var names?
    text = text.lower().strip()
    text = re.sub(r"\s+", "-", text)
    text = re.sub(r"[^\w\-]", "", text)
    return re.sub(r"\-\-+", "-", text)


def _template_title(spec, default):
    metadata = spec.template.tpl.get("metadata") or spec.template.tpl
    name = metadata.get("template_name") or default
    slug = slugify(name)
    title = metadata.get("title") or name
    return title, slug


def _generate_env_names_from_type(reqname, type_definition, custom_defs):
    for propdef in itertools.chain(
        type_definition.get_properties_def_objects(),
        type_definition.get_attributes_def_objects(),
    ):
        if propdef.name in ["tosca_id", "state", "tosca_name"]:
            continue
        simple_type = get_simple_valuetype(propdef.schema["type"], custom_defs)
        if simple_type and VALUE_TYPES[simple_type].get("type") in [
            "string",
            "boolean",
            "number",
        ]:
            yield f"{reqname}_{propdef.name.upper()}"


def _generate_env_names(spec, root_name):
    primary = spec.topology.node_templates[root_name]
    custom_defs = spec.template.topology_template.custom_defs
    primary_type = primary.toscaEntityTemplate.type_definition
    yield from _generate_env_names_from_type("APP", primary_type, custom_defs)
    # primary.toscaEntityTemplate.type_definition
    for req in primary_type.get_all_requirements():
        # get the target type
        req_json = requirement_to_graphql(spec, req)
        if not req_json:
            continue
        name = req_json["name"]
        target_type = req_json["resourceType"]
        typedef = _make_typedef(target_type, custom_defs)
        assert typedef, target_type
        yield from _generate_env_names_from_type(name.upper(), typedef, custom_defs)


def get_deployment_blueprints(manifest, blueprint, root_name, db):
    """
    The blueprint will include deployement blueprints that follows this syntax in the manifest:

    .. code-block:: YAML

      spec:
        deployment_blueprints:
          <name>:
            title: Google Cloud Platform
            cloud: unfurl.relationships.ConnectsTo.GoogleCloudProject
            description: Deploy compute instances on Google Cloud Platform
            resource_templates:
              <map of ResourceTemplates>
            # graphql json import / export only:
            resourceTemplates: [resource_template_name*]

    Returns json object with DeploymentTemplates:

    type DeploymentTemplate {
      name: String!
      title: String!
      slug: String!
      description: String

      blueprint: ApplicationBlueprint!
      primary: ResourceTemplate!
      resourceTemplates: [ResourceTemplate!]
      cloud: ResourceType
      environmentVariableNames: [String!]
    }
    """
    deployment_blueprints = (
        manifest.manifest.expanded.get("spec", {}).get("deployment_blueprints") or {}
    )
    spec = manifest.tosca
    assert spec.topology
    deployment_templates = {}
    for name, tpl in deployment_blueprints.items():
        slug = slugify(name)
        template = tpl.copy()
        local_resource_templates = {}
        resource_templates = template.pop("resource_templates", None)
        if resource_templates:
            for node_name, node_tpl in resource_templates.items():
                # nodes here overrides node_templates
                node_spec = spec.topology.add_node_template(node_name, node_tpl, False)
                node_template = node_spec.toscaEntityTemplate
            # convert to json in second-pass template requirements can reference each other
            for node_name, node_tpl in resource_templates.items():
                node_template = spec.topology.node_templates[
                    node_name
                ].toscaEntityTemplate
                t = nodetemplate_to_json(node_template, spec, db["ResourceType"])
                if t.get("visibility") == "omit":
                    continue
                local_resource_templates[node_name] = t

        # XXX assert that db["ResourceTemplate"] has already has all the node_templates
        # names of ResourceTemplates:
        resourceTemplates = sorted(
            set(db["ResourceTemplate"]) | set(local_resource_templates)
        )
        primary = tpl.get("primary") or root_name
        env_vars = list(_generate_env_names(spec, primary))
        template.update(
            dict(
                __typename="DeploymentTemplate",
                title=tpl.get("title") or name,
                description=tpl.get("description"),
                name=name,
                slug=slug,
                blueprint=blueprint["name"],
                primary=primary,
                resourceTemplates=resourceTemplates,
                ResourceTemplate=local_resource_templates,
                environmentVariableNames=env_vars,
            )
        )
        deployment_templates[name] = template
    return deployment_templates


def _project_path(url):
    pp = urlparse(url).path.lstrip("/")
    if pp.endswith(".git"):
        return pp[:-4]
    return pp


def get_blueprint_from_topology(manifest: YamlManifest, db):
    spec = manifest.tosca
    assert spec
    # XXX cloud = spec.topology.primary_provider
    blueprint, root_name = to_graphql_blueprint(spec, db)
    templates = get_deployment_blueprints(manifest, blueprint, root_name, db)

    template = {}
    deployment_blueprint_name = manifest.context.get("deployment_blueprint")
    if deployment_blueprint_name and deployment_blueprint_name in templates:
        deployment_blueprint = templates[deployment_blueprint_name]
        template = deployment_blueprint.copy()

    # the deployment template created for this deployment will have a "source" key
    # so if it doesn't (or one wasn't set) create a new one and set the current one as its "source"
    if "source" not in template:
        title = (
            os.path.basename(os.path.dirname(manifest.path))
            if manifest.path
            else "untitled"
        )
        slug = slugify(title)
        template.update(
            dict(
                __typename="DeploymentTemplate",
                title=title,
                name=slug,
                slug=slug,
                description=spec.template.description,
                # names of ResourceTemplates
                resourceTemplates=sorted(db["ResourceTemplate"]),
                ResourceTemplate={},
                source=deployment_blueprint_name,
                projectPath=_project_path(manifest.repositories["spec"].url),
            )
        )
        templates[slug] = template

    blueprint["deploymentTemplates"] = list(templates)
    template["blueprint"] = blueprint["name"]
    template["primary"] = root_name
    template["environmentVariableNames"] = list(_generate_env_names(spec, root_name))
    last_commit_time = manifest.last_commit_time()
    if last_commit_time:
        template["commitTime"] = js_timestamp(last_commit_time)
    return blueprint, template


def _to_graphql(localEnv: LocalEnv) -> Tuple[dict, YamlManifest, dict, dict]:
    # set skip_validation because we want to be able to dump incomplete service templates
    manifest = localEnv.get_manifest(skip_validation=True)
    db: Dict[str, Any] = {}
    spec = manifest.tosca
    assert spec
    types_repo = spec.template.tpl.get("repositories").get("types")
    if types_repo:  # only export types, avoid built-in repositories
        db["repositories"] = {"types": types_repo}
    types = to_graphql_nodetypes(spec)
    db["ResourceType"] = types
    db["ResourceTemplate"] = {}
    environment_instances = {}
    connection_types = {}
    for node_spec in spec.topology.node_templates.values():
        toscaEntityTemplate = node_spec.toscaEntityTemplate
        t = nodetemplate_to_json(toscaEntityTemplate, spec, types)
        if t.get("visibility") == "omit":
            continue
        name = t["name"]
        if "virtual" in toscaEntityTemplate.directives:
            # virtual is only set when loading resources from an environment
            # or from "spec/resource_templates"
            environment_instances[name] = t
            typename = toscaEntityTemplate.type_definition.type
            connection_types[typename] = types[typename]
        else:
            db["ResourceTemplate"][name] = t

    connections = {}
    for template in spec.template.relationship_templates:
        if template.default_for:
            type_definition = template.type_definition
            typename = type_definition.type
            if typename in types:
                connection_types[typename] = types[typename]
            elif typename not in connection_types:
                node_type_to_graphql(spec, type_definition, connection_types)
            connection_template = nodetemplate_to_json(template, spec, connection_types)
            if connection_template.get("visibility") == "omit":
                continue
            name = connection_template["name"]
            assert name not in db["ResourceTemplate"], f"template name conflict: {name}"
            # db["ResourceTemplate"][name] = connection_template
            connections[name] = connection_template

    db["Overview"] = manifest.tosca.template.tpl.get("metadata") or {}
    env = dict(
        connections=connections,
        primary_provider=connections.get("primary_provider"),
        instances=environment_instances,
        repositories=manifest.context.get("repositories") or {},
    )
    return db, manifest, env, connection_types


def add_graphql_deployment(manifest: YamlManifest, db, dtemplate):
    """
    type Deployment {
      title: String!
      primary: Resource
      resources: [Resource!]
      deploymentTemplate: DeploymentTemplate!
      url: url
      status: Status
      summary: String
      workflow: String
      deployTime: String
    }
    """
    name = dtemplate["name"]
    title = dtemplate.get("title") or name
    deployment = dict(name=name, title=title, __typename="Deployment")
    templates = db["ResourceTemplate"]
    relationships: Dict[str, List[Dict]] = {}
    for t in templates.values():
        if "dependencies" in t:
            for c in t["dependencies"]:
                if c.get("match"):
                    relationships.setdefault(c["match"], []).append(c)
    assert manifest.rootResource
    resources = [
        to_graphql_resource(instance, manifest, db, relationships)
        for instance in manifest.rootResource.get_self_and_descendants()
        if instance is not manifest.rootResource
    ]
    db["Resource"] = {r["name"]: r for r in resources if r}
    deployment["resources"] = list(db["Resource"])
    primary_name = deployment["primary"] = dtemplate["primary"]
    deployment["deploymentTemplate"] = dtemplate["name"]
    if manifest.lastJob:
        readyState = manifest.lastJob.get("readyState")
        workflow = manifest.lastJob.get("workflow")
        deployment["workflow"] = workflow
        if isinstance(readyState, dict):
            deployment["status"] = to_enum(
                Status, readyState.get("effective", readyState.get("local"))
            )
            if workflow == "undeploy" and deployment["status"] == Status.ok:
                deployment["status"] = Status.absent
        deployment["summary"] = manifest.lastJob.get("summary")
        deployTimeString = manifest.lastJob.get(
            "endTime", manifest.lastJob["startTime"]
        )
        deployment["deployTime"] = js_timestamp(
            datetime.datetime.strptime(deployTimeString, ChangeRecord.DateTimeFormat)
        )

    url = manifest.rootResource.attributes["outputs"].get("url")
    primary_resource = db["Resource"].get(primary_name)
    if primary_resource and primary_resource["title"] == primary_name:
        primary_resource["title"] = deployment["title"]
    if url:
        deployment["url"] = url
    elif primary_resource and primary_resource.get("attributes"):
        for prop in primary_resource["attributes"]:
            if prop["name"] == "url":
                deployment["url"] = prop["value"]
                break
    db["Deployment"] = {name: deployment}
    return deployment


def to_blueprint(localEnv: LocalEnv, existing=None) -> dict:
    db, manifest, env, env_types = _to_graphql(localEnv)
    assert manifest.tosca
    blueprint, root_name = to_graphql_blueprint(manifest.tosca, db)
    deployment_blueprints = get_deployment_blueprints(
        manifest, blueprint, root_name, db
    )
    db["DeploymentTemplate"] = deployment_blueprints
    blueprint["deploymentTemplates"] = list(deployment_blueprints)
    db["ApplicationBlueprint"] = {blueprint["name"]: blueprint}
    return db


# NB! to_deployment is the default export format used by __main__.export (but you won't find that via grep)
def to_deployment(localEnv, existing=None):
    logger.debug("exporting deployment %s", localEnv.manifestPath)
    db, manifest, env, env_types = _to_graphql(localEnv)
    blueprint, dtemplate = get_blueprint_from_topology(manifest, db)
    db["DeploymentTemplate"] = {dtemplate["name"]: dtemplate}
    db["ApplicationBlueprint"] = {blueprint["name"]: blueprint}
    add_graphql_deployment(manifest, db, dtemplate)
    # don't include base node type:
    db["ResourceType"].pop("tosca.nodes.Root")
    logger.debug("finished exporting deployment %s", localEnv.manifestPath)
    return db


def mark_leaf_types(types):
    # types without implementations can't be instantiated by users
    # treat non-leaf types as abstract types that shouldn't be instatiated
    # treat leaf types that have requirements as having implementations
    counts: Counter = Counter()
    for rt in types.values():
        for name in rt["extends"]:
            counts[name] += 1
    for name, count in counts.most_common():
        jsontype = types.get(name)
        if not jsontype:
            continue
        if count == 1:
            # not subtyped so assume its a concrete type
            if not jsontype.get("implementations") and jsontype.get("requirements"):
                # hack: if we're a "compound" type that is just a sum of its requirement, add an implementation so it is included
                jsontype["implementations"] = ["create"]
        elif jsontype.get("implementations"):
            jsontype["implementations"] = []


def annotate_requirements(types):
    for jsontype in types.values():
        for req in jsontype.get("requirements") or []:
            _annotate_requirement(req, req["resourceType"], types)


def _annotate_requirement(req: dict, reqtypename: str, types: dict) -> None:
    # req is a RequirementConstraint dict
    if "node_filter" not in req:
        return
    node_filter = req["node_filter"]
    reqtype = types[reqtypename]
    req_filters = node_filter.get("requirements")
    # node_filter properties might refer to properties that are only present on some subtypes
    prop_filters: Dict = {}
    for typename in reqtype["extends"]:
        if typename not in types:
            continue
        subtype: Dict = types[typename]
        inputsSchemaProperties = subtype["inputsSchema"]["properties"]
        _map_nodefilter_properties(req, inputsSchemaProperties, prop_filters)

    if prop_filters:
        req["inputsSchema"] = dict(properties=prop_filters)
    if req_filters:
        req["requirementsFilter"] = [
            _make_req(rf, types, reqtypename)[2] for rf in req_filters
        ]
    req.pop("node_filter")


def _map_nodefilter_properties(filters, inputsSchemaProperties, jsonprops) -> dict:
    ONE_TO_ONE_MAP = dict(object="map", array="list")
    # {i["name"]: inputsSchemaProperties
    for name, value in get_nodefilters(filters, "properties"):
        if not isinstance(value, dict) or "eval" in value:
            # the filter declared an expression to set the property's value
            # mark the property to be deleted from the target inputschema so the user can't set it
            # (since they can't shouldn't set this property now)
            jsonprops[name] = None
        elif "default" in value:
            jsonprops.setdefault(name, {})["default"] = value["default"]
        elif name not in jsonprops and name in inputsSchemaProperties:
            # check name in jsonprops so we only do this once
            # use the inputs schema definition to determine the node filter's constraints
            schema = inputsSchemaProperties[name]
            tosca_datatype = schema.get("$toscatype") or ONE_TO_ONE_MAP.get(
                schema["type"], schema["type"]
            )
            constraints = ConditionClause(name, value, tosca_datatype).conditions
            jsonprops.setdefault(name, {}).update(
                map_constraints(schema["type"], constraints, schema)
            )
    return jsonprops


def _set_shared_instances(instances):
    env_instances = {}
    # imported (aka shared) resources are just a reference and won't be part of the manifest unless referenced
    # so just copy them over now
    if instances:
        for instance_name, value in instances.items():
            if "imported" in value:
                env_instances[instance_name] = value
    return env_instances


def to_environments(localEnv, existing=None):
    """
      Map environments in unfurl.yaml to DeploymentEnvironments
      Map registered ensembles to deployments just with path reference to the ensemble's json

      type DeploymentEnvironment {
        name: String!
        connections: [ResourceTemplate!]
        instances: [ResourceTemplate!]

        primary_provider: ResourceTemplate
        deployments: [String!]
      }

    # save service templates in this format so we can include this json in unfurl.yaml
    {
      "DeploymentEnvironment": {
        name: {
          "connections": { name: <ResourceTemplate>},
          "instances": { name: <ResourceTemplate>}
        }
      },

      "ResourceType": {
        name: <ResourceType>
      },
    }
    """

    # XXX one manifest and blueprint per environment
    if existing and os.path.exists(existing):
        with open(existing) as f:
            db = json.load(f)
    else:
        db = {}
    environments = {}
    all_connection_types = {}
    blueprintdb = None
    deployments = set_deploymentpaths(localEnv.project)["DeploymentPath"]
    env_deployments = {}
    for ensemble_info in deployments.values():
        env_deployments[ensemble_info["environment"]] = ensemble_info["name"]
    defaults = localEnv.project.contexts.get("defaults")
    default_imported_instances = _set_shared_instances(
        defaults and defaults.get("instances")
    )
    for name in localEnv.project.contexts:
        try:
            if name in env_deployments:
                # we can reuse the localEnv if there's a distinct manifest that uses this environment
                localEnv.manifest_context_name = name
                localEnv.manifestPath = os.path.join(
                    localEnv.project.projectRoot, env_deployments[name], "ensemble.yaml"
                )
                localLocalEnv = localEnv
            else:
                # this environment doesn't have any deployments so we have to create a new localEnv
                # because we need to instantiate a different ToscaSpec object
                localLocalEnv = LocalEnv(
                    localEnv.manifestPath,
                    project=localEnv.project,
                    override_context=name,
                    readonly=True,
                )
            blueprintdb, manifest, env, env_types = _to_graphql(localLocalEnv)
            env["name"] = name
            env["instances"].update(default_imported_instances)
            instances = localEnv.project.contexts[name].get("instances")
            env["instances"].update(_set_shared_instances(instances))
            environments[name] = env
            all_connection_types.update(env_types)
        except Exception:
            logger.error("error exporting environment %s", name, exc_info=True)

    db["DeploymentEnvironment"] = environments
    if blueprintdb:
        # XXX re-enable this?
        # if blueprintdb.get("repositories", {}).get("types"):
        #     # don't include ResourceTypes if we are including a types repository
        #     db["ResourceType"] = all_connection_types
        #     return db

        # add the rest of the types too
        # XXX is it safe to only include types with "connect" implementations?
        all_connection_types.update(blueprintdb["ResourceType"])
    db["ResourceType"] = all_connection_types
    db["DeploymentPath"] = deployments
    return db


def to_deployments(localEnv, existing=None):
    db = set_deploymentpaths(localEnv.project)
    deployments = db["deployments"] = []
    for manifest_path, dp in db["DeploymentPath"].items():
        try:
            # optimization: reuse localenv
            localEnv.manifestPath = os.path.join(
                localEnv.project.projectRoot, manifest_path, "ensemble.yaml"
            )
            environment = dp.get("environment") or "defaults"
            localEnv.manifest_context_name = environment
            deployments.append(to_deployment(localEnv))
        except Exception:
            logger.error("error exporting deployment %s", manifest_path, exc_info=True)

    # from .yamlloader import yaml_perf
    # _print(f"exported {len(deployments)} deployments, {yaml_perf} seconds parsing yaml")
    return db


def get_deploymentpaths(project):
    return set_deploymentpaths(project)["DeploymentPath"]


def set_deploymentpaths(project, existing=None):
    if existing:
        with open(existing) as f:
            db = json.load(f)
    else:
        db = {}
    deployment_paths = db.setdefault("DeploymentPath", {})
    for ensemble_info in project.localConfig.ensembles:
        if "environment" in ensemble_info and "project" not in ensemble_info:
            # exclude external ensembles
            path = os.path.dirname(ensemble_info["file"])
            if os.path.isabs(path):
                path = project.get_relative_path(path)
            obj = {
                "__typename": "DeploymentPath",
                "name": path,
                "project_id": ensemble_info.get("project_id"),
                "pipelines": ensemble_info.get("pipelines", []),
                "environment": ensemble_info["environment"],
                "incremental_deploy": ensemble_info.get("incremental_deploy", False),
            }
            if path in deployment_paths:
                # merge duplicate entries
                deployment_paths[path].update(obj)
            else:
                deployment_paths[path] = obj
    return db


def add_attributes(instance):
    attrs = []
    attributeDefs = instance.template.attributeDefs.copy()
    # instance._attributes only has values that were set by the instance, not spec properties or attribute defaults
    # instance._attributes should already be serialized
    if instance._attributes:
        for name, value in instance._attributes.items():
            p = attributeDefs.pop(name, None)
            if not p:
                # check if shadowed property
                p = instance.template.propertyDefs.get(name)
                if not p:
                    # same as EntityTemplate._create_properties()
                    p = Property(
                        name,
                        value,
                        dict(type="any"),
                        instance.template.toscaEntityTemplate.custom_def,
                    )
            if not p.schema.get("metadata", {}).get("internal"):
                attrs.append(dict(name=p.name, value=attribute_value_to_json(p, value)))
    # add leftover attribute defs that have a default value
    for prop in attributeDefs.values():
        if prop.default is not None:
            if always_export(prop):
                # evaluate computed property now
                attrs.append(
                    dict(
                        name=prop.name,
                        value=attribute_value_to_json(
                            prop, instance.attributes[prop.name]
                        ),
                    )
                )
            elif not is_computed(prop):
                attrs.append(
                    dict(
                        name=prop.name,
                        value=attribute_value_to_json(prop, prop.default),
                    )
                )
    return attrs


def add_computed_properties(instance):
    attrs = []
    _attributes = instance._attributes or {}
    # instance._properties should already be serialized
    _properties = instance._properties or {}
    if _properties:
        for name, value in _properties.items():
            if name in _attributes:  # shadowed, don't include both
                continue
            p = instance.template.propertyDefs.get(name)
            if not p:
                # same as EntityTemplate._create_properties()
                p = Property(
                    name,
                    value,
                    dict(type="any"),
                    instance.template.toscaEntityTemplate.custom_def,
                )
            if p.schema.get("metadata", {}).get("visibility") != "hidden":
                if is_sensitive(value) and _is_get_env_or_secret(p.value):
                    value = p.value
                else:
                    value = attribute_value_to_json(p, value)
                attrs.append(dict(name=p.name, value=value))

    for prop in instance.template.propertyDefs.values():
        if prop.default is not None and prop.name not in instance._properties:
            if always_export(prop) and prop.name not in instance.template.attributeDefs:
                # evaluate computed property now
                attrs.append(
                    dict(
                        name=prop.name,
                        value=attribute_value_to_json(
                            prop, instance.attributes[prop.name]
                        ),
                    )
                )

    return attrs


def is_resource_real(instance):
    for resource_types in ["unfurl.nodes.CloudObject", "unfurl.nodes.K8sRawResource"]:
        if instance.template.is_compatible_type(resource_types):
            return True
    if (
        "id" in instance.attributes
        or "console_url" in instance.attributes
        or "url" in instance.attributes
    ):
        return True
    return False


def to_graphql_resource(instance, manifest, db, relationships):
    """
    type Resource {
      name: String!
      title: String!
      url: String
      template: ResourceTemplate!
      status: Status
      state: State
      attributes: [Input!]
      computedProperties: [Input!]
      connections: [Requirement!]
      protected: Boolean
      imported: String
    }
    """
    # XXX url
    template = db["ResourceTemplate"].get(instance.template.name)
    pending = not instance.status or instance.status == Status.pending
    if not template:
        if pending or "virtual" in instance.template.directives:
            return None
        template = nodetemplate_to_json(
            instance.template.toscaEntityTemplate,
            manifest.tosca,
            db["ResourceType"],
            True,
        )
        if template.get("visibility") == "omit":
            return None
        db["ResourceTemplate"][instance.template.name] = template

    resource = dict(
        name=instance.name,
        title=template.get("title", instance.name),
        template=instance.template.name,
        state=instance.state,
        status=instance.status,
        __typename="Resource",
        imported=instance.imported,
    )

    if "visibility" in template and template["visibility"] != "inherit":
        resource["visibility"] = template["visibility"]
    else:
        if instance.template.name in relationships:
            visibilities = set(
                reqjson["constraint"].get("visibility", "inherit")
                for reqjson in relationships[instance.template.name]
            )
            # visible visibilities override hidden
            if len(visibilities) == 1 and "hidden" in visibilities:
                # if the relationship was hidden only include the resource if its "real"
                if not is_resource_real(instance):
                    resource["visibility"] = "hidden"
        else:
            if pending:
                if instance.template.aggregate_only():
                    resource["status"] = Status.ok
                else:
                    # this resource wasn't referenced, don't include if it wasn't part of the plan
                    # XXX: have a more accurate way to figure this out
                    return None
    logger.debug(
        f"exporting resource {instance.name} with visibility {resource.get('visibility')}"
    )

    resource["protected"] = instance.protected
    resource["attributes"] = add_attributes(instance)
    resource["computedProperties"] = add_computed_properties(instance)

    if template.get("dependencies"):
        requirements = {r["name"]: r.copy() for r in template["dependencies"]}
        # XXX there is a bug where this can't find instances sometimes:
        # so for now just copy match if it exists
        # for req in instance.template.requirements.values():
        #     # test because it might not be set if the template is incomplete
        #     if req.relationship and req.relationship.target:
        #         requirements[req.name]["target"] = req.relationship.target.name
        for req in requirements.values():
            if req.get("match"):
                req["target"] = req["match"]
        resource["connections"] = list(requirements.values())
    else:
        resource["connections"] = []
    return resource<|MERGE_RESOLUTION|>--- conflicted
+++ resolved
@@ -37,11 +37,7 @@
 from .yamlmanifest import YamlManifest
 from .merge import merge_dicts, patch_dict
 from .logs import sensitive, is_sensitive, getLogger
-<<<<<<< HEAD
-from .tosca import is_function, get_nodefilters, ToscaSpec
-=======
 from .tosca import ToscaSpec, is_function, get_nodefilters
->>>>>>> bd87b71d
 from .util import to_enum, UnfurlError
 from .support import Status, is_template
 from .result import ChangeRecord
@@ -957,8 +953,6 @@
     return root.name, root.type
 
 
-<<<<<<< HEAD
-=======
 def blueprint_metadata(spec: ToscaSpec, root_name: str) -> Dict[str, Optional[str]]:
     title, name = _template_title(spec, root_name)
     blueprint: Dict[str, Optional[str]] = dict(name=name, title=title)
@@ -972,7 +966,6 @@
     return blueprint
 
 
->>>>>>> bd87b71d
 def to_graphql_blueprint(spec: ToscaSpec, db):
     """
     Returns json object as ApplicationBlueprint
