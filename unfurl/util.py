--- conflicted
+++ resolved
@@ -569,9 +569,6 @@
             return False
 
 
-<<<<<<< HEAD
-def filter_env(rules: Mapping, env: Optional[Union[Dict, "os._Environ[str]"]]=None, addOnly: Optional[bool]=False) -> Dict[str, str]:
-=======
 def _env_var_value(val):
     if isinstance(val, bool):
         return val and "true" or ""
@@ -581,8 +578,7 @@
         return str(val)
 
 
-def filter_env(rules, env=None, addOnly=False):
->>>>>>> 371ee963
+def filter_env(rules: Mapping, env: Optional[Union[Dict, "os._Environ[str]"]]=None, addOnly: Optional[bool]=False) -> Dict[str, str]:
     """
     Applies the given list of rules to a dictionary of environment variables and returns a new dictionary.
 
